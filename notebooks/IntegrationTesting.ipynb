--- conflicted
+++ resolved
@@ -26,23 +26,7 @@
    "cell_type": "code",
    "execution_count": null,
    "metadata": {},
-<<<<<<< HEAD
-   "outputs": [
-    {
-     "name": "stdout",
-     "output_type": "stream",
-     "text": [
-      "Creating the DynamoDB table that holds the client floats\n",
-      "{\n",
-      "    \"StackId\": \"arn:aws:cloudformation:us-east-1:123456789:stack/client-float-table/f2e802e9-f6ad-4446-8826-bc8d521ab2ea\"\n",
-      "}\n",
-      "Adding in item for core, ZAR wholesale float\n"
-     ]
-    }
-   ],
-=======
-   "outputs": [],
->>>>>>> 3d90526b
+   "outputs": [],
    "source": [
     "# !./setuprds.sh\n",
     "!./setupdynamo.sh"
@@ -52,234 +36,7 @@
    "cell_type": "code",
    "execution_count": null,
    "metadata": {},
-<<<<<<< HEAD
-   "outputs": [
-    {
-     "name": "stdout",
-     "output_type": "stream",
-     "text": [
-      "Deploying the float lambda\n",
-      "Serverless: \u001b[33mconfig.options_stage: local\u001b[39m\n",
-      "Serverless: \u001b[33mserverless.service.custom.stage: undefined\u001b[39m\n",
-      "Serverless: \u001b[33mserverless.service.provider.stage: dev\u001b[39m\n",
-      "Serverless: \u001b[33mconfig.stage: local\u001b[39m\n",
-      "Serverless: \u001b[33mUsing serverless-localstack\u001b[39m\n",
-      "Serverless: \u001b[33mReconfiguring service apigateway to use http://localhost:4567\u001b[39m\n",
-      "Serverless: \u001b[33mReconfiguring service cloudformation to use http://localhost:4581\u001b[39m\n",
-      "Serverless: \u001b[33mReconfiguring service cloudwatch to use http://localhost:4582\u001b[39m\n",
-      "Serverless: \u001b[33mReconfiguring service lambda to use http://localhost:4574\u001b[39m\n",
-      "Serverless: \u001b[33mReconfiguring service dynamodb to use http://localhost:4569\u001b[39m\n",
-      "Serverless: \u001b[33mReconfiguring service kinesis to use http://localhost:4568\u001b[39m\n",
-      "Serverless: \u001b[33mReconfiguring service route53 to use http://localhost:4580\u001b[39m\n",
-      "Serverless: \u001b[33mReconfiguring service firehose to use http://localhost:4573\u001b[39m\n",
-      "Serverless: \u001b[33mReconfiguring service stepfunctions to use http://localhost:4585\u001b[39m\n",
-      "Serverless: \u001b[33mReconfiguring service es to use http://localhost:4578\u001b[39m\n",
-      "Serverless: \u001b[33mReconfiguring service s3 to use http://localhost:4572\u001b[39m\n",
-      "Serverless: \u001b[33mReconfiguring service ses to use http://localhost:4579\u001b[39m\n",
-      "Serverless: \u001b[33mReconfiguring service sns to use http://localhost:4575\u001b[39m\n",
-      "Serverless: \u001b[33mReconfiguring service sqs to use http://localhost:4576\u001b[39m\n",
-      "Serverless: \u001b[33mReconfiguring service sts to use http://localhost:4592\u001b[39m\n",
-      "Serverless: \u001b[33mReconfiguring service iam to use http://localhost:4593\u001b[39m\n",
-      "Serverless: \u001b[33mReconfiguring service ssm to use http://localhost:4583\u001b[39m\n",
-      "Serverless: \u001b[33mPackaging service...\u001b[39m\n",
-      "Serverless: \u001b[33mExcluding development dependencies...\u001b[39m\n",
-      "Serverless: \u001b[33mCreating deployment bucket pluto.float.lambdas\u001b[39m\n",
-      "Serverless: \u001b[33mUploading CloudFormation file to S3...\u001b[39m\n",
-      "Serverless: \u001b[33mUploading artifacts...\u001b[39m\n",
-      "Serverless: \u001b[33mUploading service float-api.zip file to S3 (38.62 MB)...\u001b[39m\n",
-      "Serverless: \u001b[33mValidating template...\u001b[39m\n",
-      "Serverless: \u001b[33mSkipping template validation: Unsupported in Localstack\u001b[39m\n",
-      "Serverless: \u001b[33mCreating Stack...\u001b[39m\n",
-      "Serverless: \u001b[33mChecking Stack create progress...\u001b[39m\n",
-      "\u001b[33m.\u001b[39m\u001b[33m.\u001b[39m\n",
-      "Serverless: \u001b[33mStack create finished...\u001b[39m\n",
-      "\u001b[33m\u001b[4mService Information\u001b[24m\u001b[39m\n",
-      "\u001b[33mservice:\u001b[39m float-api\n",
-      "\u001b[33mstage:\u001b[39m local\n",
-      "\u001b[33mregion:\u001b[39m eu-west-1\n",
-      "\u001b[33mstack:\u001b[39m float-api-local\n",
-      "\u001b[33mresources:\u001b[39m 9\n",
-      "\u001b[33mapi keys:\u001b[39m\n",
-      "  None\n",
-      "\u001b[33mendpoints:\u001b[39m\n",
-      "  POST - https://2790618322.execute-api.eu-west-1.amazonaws.com/local/save\n",
-      "\u001b[33mfunctions:\u001b[39m\n",
-      "  accrue: float-accrue\n",
-      "\u001b[33mlayers:\u001b[39m\n",
-      "  None\n",
-      "Serverless Enterprise: \u001b[33mRun `serverless login` and deploy again to explore, monitor, secure your serverless project for free.\u001b[39m\n",
-      "Deploying the user account mgmt lambda\n",
-      "Serverless: \u001b[33mconfig.options_stage: local\u001b[39m\n",
-      "Serverless: \u001b[33mserverless.service.custom.stage: local\u001b[39m\n",
-      "Serverless: \u001b[33mserverless.service.provider.stage: local\u001b[39m\n",
-      "Serverless: \u001b[33mconfig.stage: local\u001b[39m\n",
-      "Serverless: \u001b[33mUsing serverless-localstack\u001b[39m\n",
-      "Serverless: \u001b[33mReconfiguring service apigateway to use http://localhost:4567\u001b[39m\n",
-      "Serverless: \u001b[33mReconfiguring service cloudformation to use http://localhost:4581\u001b[39m\n",
-      "Serverless: \u001b[33mReconfiguring service cloudwatch to use http://localhost:4582\u001b[39m\n",
-      "Serverless: \u001b[33mReconfiguring service lambda to use http://localhost:4574\u001b[39m\n",
-      "Serverless: \u001b[33mReconfiguring service dynamodb to use http://localhost:4569\u001b[39m\n",
-      "Serverless: \u001b[33mReconfiguring service kinesis to use http://localhost:4568\u001b[39m\n",
-      "Serverless: \u001b[33mReconfiguring service route53 to use http://localhost:4580\u001b[39m\n",
-      "Serverless: \u001b[33mReconfiguring service firehose to use http://localhost:4573\u001b[39m\n",
-      "Serverless: \u001b[33mReconfiguring service stepfunctions to use http://localhost:4585\u001b[39m\n",
-      "Serverless: \u001b[33mReconfiguring service es to use http://localhost:4578\u001b[39m\n",
-      "Serverless: \u001b[33mReconfiguring service s3 to use http://localhost:4572\u001b[39m\n",
-      "Serverless: \u001b[33mReconfiguring service ses to use http://localhost:4579\u001b[39m\n",
-      "Serverless: \u001b[33mReconfiguring service sns to use http://localhost:4575\u001b[39m\n",
-      "Serverless: \u001b[33mReconfiguring service sqs to use http://localhost:4576\u001b[39m\n",
-      "Serverless: \u001b[33mReconfiguring service sts to use http://localhost:4592\u001b[39m\n",
-      "Serverless: \u001b[33mReconfiguring service iam to use http://localhost:4593\u001b[39m\n",
-      "Serverless: \u001b[33mReconfiguring service ssm to use http://localhost:4583\u001b[39m\n",
-      "Serverless: \u001b[33mPackaging service...\u001b[39m\n",
-      "Serverless: \u001b[33mExcluding development dependencies...\u001b[39m\n",
-      "Serverless: \u001b[33mCreating deployment bucket pluto.user.existence.lambdas\u001b[39m\n",
-      "Serverless: \u001b[33mUploading CloudFormation file to S3...\u001b[39m\n",
-      "Serverless: \u001b[33mUploading artifacts...\u001b[39m\n",
-      "Serverless: \u001b[33mUploading service user-existence-api.zip file to S3 (45.58 MB)...\u001b[39m\n",
-      "Serverless: \u001b[33mValidating template...\u001b[39m\n",
-      "Serverless: \u001b[33mSkipping template validation: Unsupported in Localstack\u001b[39m\n",
-      "Serverless: \u001b[33mCreating Stack...\u001b[39m\n",
-      "Serverless: \u001b[33mChecking Stack create progress...\u001b[39m\n",
-      "\u001b[33m.\u001b[39m\u001b[33m.\u001b[39m\n",
-      "Serverless: \u001b[33mStack create finished...\u001b[39m\n",
-      "\u001b[33m\u001b[4mService Information\u001b[24m\u001b[39m\n",
-      "\u001b[33mservice:\u001b[39m user-existence-api\n",
-      "\u001b[33mstage:\u001b[39m local\n",
-      "\u001b[33mregion:\u001b[39m eu-west-1\n",
-      "\u001b[33mstack:\u001b[39m user-existence-api-local\n",
-      "\u001b[33mresources:\u001b[39m 9\n",
-      "\u001b[33mapi keys:\u001b[39m\n",
-      "  None\n",
-      "\u001b[33mendpoints:\u001b[39m\n",
-      "  POST - https://A-Z51514A-Z49A-Z.execute-api.eu-west-1.amazonaws.com/local/create\n",
-      "\u001b[33mfunctions:\u001b[39m\n",
-      "  create: account-create\n",
-      "\u001b[33mlayers:\u001b[39m\n",
-      "  None\n",
-      "Serverless Enterprise: \u001b[33mRun `serverless login` and deploy again to explore, monitor, secure your serverless project for free.\u001b[39m\n",
-      "\n",
-      "\u001b[33m\u001b[39m\n",
-      "\u001b[33m   ╭───────────────────────────────────────╮\u001b[39m\n",
-      "   \u001b[33m│\u001b[39m                                       \u001b[33m│\u001b[39m\n",
-      "   \u001b[33m│\u001b[39m   Update available \u001b[2m1.46.0\u001b[22m\u001b[0m → \u001b[0m\u001b[32m1.46.1\u001b[39m    \u001b[33m│\u001b[39m\n",
-      "   \u001b[33m│\u001b[39m   Run \u001b[36mnpm i -g serverless\u001b[39m to update   \u001b[33m│\u001b[39m\n",
-      "   \u001b[33m│\u001b[39m                                       \u001b[33m│\u001b[39m\n",
-      "\u001b[33m   ╰───────────────────────────────────────╯\u001b[39m\n",
-      "\u001b[33m\u001b[39m\n",
-      "Deploying the save transaction lambda\n",
-      "Serverless: \u001b[33mconfig.options_stage: local\u001b[39m\n",
-      "Serverless: \u001b[33mserverless.service.custom.stage: undefined\u001b[39m\n",
-      "Serverless: \u001b[33mserverless.service.provider.stage: dev\u001b[39m\n",
-      "Serverless: \u001b[33mconfig.stage: local\u001b[39m\n",
-      "Serverless: \u001b[33mUsing serverless-localstack\u001b[39m\n",
-      "Serverless: \u001b[33mReconfiguring service apigateway to use http://localhost:4567\u001b[39m\n",
-      "Serverless: \u001b[33mReconfiguring service cloudformation to use http://localhost:4581\u001b[39m\n",
-      "Serverless: \u001b[33mReconfiguring service cloudwatch to use http://localhost:4582\u001b[39m\n",
-      "Serverless: \u001b[33mReconfiguring service lambda to use http://localhost:4574\u001b[39m\n",
-      "Serverless: \u001b[33mReconfiguring service dynamodb to use http://localhost:4569\u001b[39m\n",
-      "Serverless: \u001b[33mReconfiguring service kinesis to use http://localhost:4568\u001b[39m\n",
-      "Serverless: \u001b[33mReconfiguring service route53 to use http://localhost:4580\u001b[39m\n",
-      "Serverless: \u001b[33mReconfiguring service firehose to use http://localhost:4573\u001b[39m\n",
-      "Serverless: \u001b[33mReconfiguring service stepfunctions to use http://localhost:4585\u001b[39m\n",
-      "Serverless: \u001b[33mReconfiguring service es to use http://localhost:4578\u001b[39m\n",
-      "Serverless: \u001b[33mReconfiguring service s3 to use http://localhost:4572\u001b[39m\n",
-      "Serverless: \u001b[33mReconfiguring service ses to use http://localhost:4579\u001b[39m\n",
-      "Serverless: \u001b[33mReconfiguring service sns to use http://localhost:4575\u001b[39m\n",
-      "Serverless: \u001b[33mReconfiguring service sqs to use http://localhost:4576\u001b[39m\n",
-      "Serverless: \u001b[33mReconfiguring service sts to use http://localhost:4592\u001b[39m\n",
-      "Serverless: \u001b[33mReconfiguring service iam to use http://localhost:4593\u001b[39m\n",
-      "Serverless: \u001b[33mReconfiguring service ssm to use http://localhost:4583\u001b[39m\n",
-      "Serverless: \u001b[33mPackaging service...\u001b[39m\n",
-      "Serverless: \u001b[33mExcluding development dependencies...\u001b[39m\n",
-      "Serverless: \u001b[33mCreating deployment bucket pluto.user.action.lambdas\u001b[39m\n",
-      "Serverless: \u001b[33mUploading CloudFormation file to S3...\u001b[39m\n",
-      "Serverless: \u001b[33mUploading artifacts...\u001b[39m\n",
-      "Serverless: \u001b[33mUploading service user-activity-api.zip file to S3 (39.38 MB)...\u001b[39m\n",
-      "Serverless: \u001b[33mValidating template...\u001b[39m\n",
-      "Serverless: \u001b[33mSkipping template validation: Unsupported in Localstack\u001b[39m\n",
-      "Serverless: \u001b[33mCreating Stack...\u001b[39m\n"
-     ]
-    },
-    {
-     "name": "stdout",
-     "output_type": "stream",
-     "text": [
-      "Serverless: \u001b[33mChecking Stack create progress...\u001b[39m\n",
-      "\u001b[33m.\u001b[39m\u001b[33m.\u001b[39m\n",
-      "Serverless: \u001b[33mStack create finished...\u001b[39m\n",
-      "\u001b[33m\u001b[4mService Information\u001b[24m\u001b[39m\n",
-      "\u001b[33mservice:\u001b[39m user-activity-api\n",
-      "\u001b[33mstage:\u001b[39m local\n",
-      "\u001b[33mregion:\u001b[39m eu-west-1\n",
-      "\u001b[33mstack:\u001b[39m user-activity-api-local\n",
-      "\u001b[33mresources:\u001b[39m 12\n",
-      "\u001b[33mapi keys:\u001b[39m\n",
-      "  None\n",
-      "\u001b[33mendpoints:\u001b[39m\n",
-      "  POST - https://2990973418.execute-api.eu-west-1.amazonaws.com/local/save\n",
-      "\u001b[33mfunctions:\u001b[39m\n",
-      "  save: activity-save\n",
-      "  balance: activity-balance\n",
-      "\u001b[33mlayers:\u001b[39m\n",
-      "  None\n",
-      "Serverless Enterprise: \u001b[33mRun `serverless login` and deploy again to explore, monitor, secure your serverless project for free.\u001b[39m\n",
-      "Deploying the migration lambda\n",
-      "Serverless: \u001b[33mconfig.options_stage: local\u001b[39m\n",
-      "Serverless: \u001b[33mserverless.service.custom.stage: undefined\u001b[39m\n",
-      "Serverless: \u001b[33mserverless.service.provider.stage: dev\u001b[39m\n",
-      "Serverless: \u001b[33mconfig.stage: local\u001b[39m\n",
-      "Serverless: \u001b[33mUsing serverless-localstack\u001b[39m\n",
-      "Serverless: \u001b[33mReconfiguring service apigateway to use http://localhost:4567\u001b[39m\n",
-      "Serverless: \u001b[33mReconfiguring service cloudformation to use http://localhost:4581\u001b[39m\n",
-      "Serverless: \u001b[33mReconfiguring service cloudwatch to use http://localhost:4582\u001b[39m\n",
-      "Serverless: \u001b[33mReconfiguring service lambda to use http://localhost:4574\u001b[39m\n",
-      "Serverless: \u001b[33mReconfiguring service dynamodb to use http://localhost:4569\u001b[39m\n",
-      "Serverless: \u001b[33mReconfiguring service kinesis to use http://localhost:4568\u001b[39m\n",
-      "Serverless: \u001b[33mReconfiguring service route53 to use http://localhost:4580\u001b[39m\n",
-      "Serverless: \u001b[33mReconfiguring service firehose to use http://localhost:4573\u001b[39m\n",
-      "Serverless: \u001b[33mReconfiguring service stepfunctions to use http://localhost:4585\u001b[39m\n",
-      "Serverless: \u001b[33mReconfiguring service es to use http://localhost:4578\u001b[39m\n",
-      "Serverless: \u001b[33mReconfiguring service s3 to use http://localhost:4572\u001b[39m\n",
-      "Serverless: \u001b[33mReconfiguring service ses to use http://localhost:4579\u001b[39m\n",
-      "Serverless: \u001b[33mReconfiguring service sns to use http://localhost:4575\u001b[39m\n",
-      "Serverless: \u001b[33mReconfiguring service sqs to use http://localhost:4576\u001b[39m\n",
-      "Serverless: \u001b[33mReconfiguring service sts to use http://localhost:4592\u001b[39m\n",
-      "Serverless: \u001b[33mReconfiguring service iam to use http://localhost:4593\u001b[39m\n",
-      "Serverless: \u001b[33mReconfiguring service ssm to use http://localhost:4583\u001b[39m\n",
-      "Serverless: \u001b[33mPackaging service...\u001b[39m\n",
-      "Serverless: \u001b[33mExcluding development dependencies...\u001b[39m\n",
-      "Serverless: \u001b[33mCreating deployment bucket jupiter.migration.lambdas\u001b[39m\n",
-      "Serverless: \u001b[33mUploading CloudFormation file to S3...\u001b[39m\n",
-      "Serverless: \u001b[33mUploading artifacts...\u001b[39m\n",
-      "Serverless: \u001b[33mUploading service db-migration.zip file to S3 (7.51 MB)...\u001b[39m\n",
-      "Serverless: \u001b[33mValidating template...\u001b[39m\n",
-      "Serverless: \u001b[33mSkipping template validation: Unsupported in Localstack\u001b[39m\n",
-      "Serverless: \u001b[33mCreating Stack...\u001b[39m\n",
-      "Serverless: \u001b[33mChecking Stack create progress...\u001b[39m\n",
-      "\u001b[33m.\u001b[39m\u001b[33m.\u001b[39m\n",
-      "Serverless: \u001b[33mStack create finished...\u001b[39m\n",
-      "\u001b[33m\u001b[4mService Information\u001b[24m\u001b[39m\n",
-      "\u001b[33mservice:\u001b[39m db-migration\n",
-      "\u001b[33mstage:\u001b[39m local\n",
-      "\u001b[33mregion:\u001b[39m eu-west-1\n",
-      "\u001b[33mstack:\u001b[39m db-migration-local\n",
-      "\u001b[33mresources:\u001b[39m 4\n",
-      "\u001b[33mapi keys:\u001b[39m\n",
-      "  None\n",
-      "\u001b[33mendpoints:\u001b[39m\n",
-      "  None\n",
-      "\u001b[33mfunctions:\u001b[39m\n",
-      "  migrate: db-migration-local-migrate\n",
-      "\u001b[33mlayers:\u001b[39m\n",
-      "  None\n",
-      "Serverless Enterprise: \u001b[33mRun `serverless login` and deploy again to explore, monitor, secure your serverless project for free.\u001b[39m\n"
-     ]
-    }
-   ],
-=======
-   "outputs": [],
->>>>>>> 3d90526b
+   "outputs": [],
    "source": [
     "!./deploylambdas.sh"
    ]
@@ -298,28 +55,6 @@
    "cell_type": "code",
    "execution_count": 2,
    "metadata": {},
-<<<<<<< HEAD
-   "outputs": [
-    {
-     "data": {
-      "text/plain": [
-       "{'ResponseMetadata': {'HTTPStatusCode': 200,\n",
-       "  'HTTPHeaders': {'content-type': 'application/json',\n",
-       "   'content-length': '300',\n",
-       "   'access-control-allow-origin': '*',\n",
-       "   'server': 'Werkzeug/0.15.4 Python/3.6.8',\n",
-       "   'date': 'Tue, 09 Jul 2019 09:23:36 GMT'},\n",
-       "  'RetryAttempts': 0},\n",
-       " 'StatusCode': 200,\n",
-       " 'Payload': <botocore.response.StreamingBody at 0x7ff96f8f8240>}"
-      ]
-     },
-     "execution_count": 6,
-     "metadata": {},
-     "output_type": "execute_result"
-    }
-   ],
-=======
    "outputs": [],
    "source": [
     "# Use this one for staging\n",
@@ -332,7 +67,6 @@
    "execution_count": null,
    "metadata": {},
    "outputs": [],
->>>>>>> 3d90526b
    "source": [
     "# Setup the RDS roles\n",
     "role_payload = { \"type\": \"CREATE_ROLES\", \"credentials\": {\n",
@@ -376,11 +110,7 @@
   },
   {
    "cell_type": "code",
-<<<<<<< HEAD
-   "execution_count": 10,
-=======
    "execution_count": 3,
->>>>>>> 3d90526b
    "metadata": {},
    "outputs": [],
    "source": [
@@ -392,11 +122,7 @@
   },
   {
    "cell_type": "code",
-<<<<<<< HEAD
-   "execution_count": 19,
-=======
    "execution_count": 11,
->>>>>>> 3d90526b
    "metadata": {},
    "outputs": [],
    "source": [
@@ -422,11 +148,7 @@
   },
   {
    "cell_type": "code",
-<<<<<<< HEAD
-   "execution_count": 13,
-=======
    "execution_count": 5,
->>>>>>> 3d90526b
    "metadata": {},
    "outputs": [],
    "source": [
@@ -449,11 +171,7 @@
   },
   {
    "cell_type": "code",
-<<<<<<< HEAD
-   "execution_count": 14,
-=======
-   "execution_count": null,
->>>>>>> 3d90526b
+   "execution_count": null,
    "metadata": {},
    "outputs": [],
    "source": [
@@ -475,11 +193,7 @@
   },
   {
    "cell_type": "code",
-<<<<<<< HEAD
-   "execution_count": 15,
-=======
-   "execution_count": null,
->>>>>>> 3d90526b
+   "execution_count": null,
    "metadata": {},
    "outputs": [],
    "source": [
@@ -505,11 +219,7 @@
   },
   {
    "cell_type": "code",
-<<<<<<< HEAD
-   "execution_count": 16,
-=======
-   "execution_count": null,
->>>>>>> 3d90526b
+   "execution_count": null,
    "metadata": {},
    "outputs": [],
    "source": [
@@ -530,11 +240,7 @@
   },
   {
    "cell_type": "code",
-<<<<<<< HEAD
-   "execution_count": 17,
-=======
    "execution_count": 4,
->>>>>>> 3d90526b
    "metadata": {},
    "outputs": [
     {
@@ -551,25 +257,6 @@
   },
   {
    "cell_type": "code",
-<<<<<<< HEAD
-   "execution_count": 20,
-   "metadata": {},
-   "outputs": [
-    {
-     "name": "stdout",
-     "output_type": "stream",
-     "text": [
-      "Account with ID b12ffd8d-1f24-4b15-a882-cc06770ab938 persisted at 2019-07-09T09:38:56.939Z\n",
-      "Account with ID 48f44ff7-099a-4a86-889a-5a7a049d327d persisted at 2019-07-09T09:38:57.673Z\n",
-      "Account with ID ffc4d6fb-85c7-4609-b0d0-b0a546a835b5 persisted at 2019-07-09T09:38:58.394Z\n",
-      "Account with ID 2bc842bf-db01-4123-b461-827c7599edc5 persisted at 2019-07-09T09:38:59.041Z\n",
-      "Account with ID 3aa8a75f-bb60-4268-ae84-2a5d0a622071 persisted at 2019-07-09T09:38:59.731Z\n",
-      "Account with ID b2b9a38b-666f-4a18-a4c5-c372dfee9ed5 persisted at 2019-07-09T09:39:00.371Z\n",
-      "Account with ID d7e223b5-7b47-4c95-94d6-05fbf211ca89 persisted at 2019-07-09T09:39:01.012Z\n",
-      "Account with ID 9d0b19e4-7580-4f68-8e29-767de7f97d46 persisted at 2019-07-09T09:39:01.636Z\n",
-      "Account with ID 640add17-bf2f-412a-a938-0a43b403dcbe persisted at 2019-07-09T09:39:02.287Z\n",
-      "Account with ID a6c7efc3-904e-4e67-a841-b5a951f0a4e6 persisted at 2019-07-09T09:39:02.951Z\n"
-=======
    "execution_count": 12,
    "metadata": {},
    "outputs": [
@@ -586,7 +273,6 @@
       "\u001b[0;32m~/anaconda3/envs/pluto-local-dev/lib/python3.6/json/decoder.py\u001b[0m in \u001b[0;36mdecode\u001b[0;34m(self, s, _w)\u001b[0m\n\u001b[1;32m    337\u001b[0m \u001b[0;34m\u001b[0m\u001b[0m\n\u001b[1;32m    338\u001b[0m         \"\"\"\n\u001b[0;32m--> 339\u001b[0;31m         \u001b[0mobj\u001b[0m\u001b[0;34m,\u001b[0m \u001b[0mend\u001b[0m \u001b[0;34m=\u001b[0m \u001b[0mself\u001b[0m\u001b[0;34m.\u001b[0m\u001b[0mraw_decode\u001b[0m\u001b[0;34m(\u001b[0m\u001b[0ms\u001b[0m\u001b[0;34m,\u001b[0m \u001b[0midx\u001b[0m\u001b[0;34m=\u001b[0m\u001b[0m_w\u001b[0m\u001b[0;34m(\u001b[0m\u001b[0ms\u001b[0m\u001b[0;34m,\u001b[0m \u001b[0;36m0\u001b[0m\u001b[0;34m)\u001b[0m\u001b[0;34m.\u001b[0m\u001b[0mend\u001b[0m\u001b[0;34m(\u001b[0m\u001b[0;34m)\u001b[0m\u001b[0;34m)\u001b[0m\u001b[0;34m\u001b[0m\u001b[0;34m\u001b[0m\u001b[0m\n\u001b[0m\u001b[1;32m    340\u001b[0m         \u001b[0mend\u001b[0m \u001b[0;34m=\u001b[0m \u001b[0m_w\u001b[0m\u001b[0;34m(\u001b[0m\u001b[0ms\u001b[0m\u001b[0;34m,\u001b[0m \u001b[0mend\u001b[0m\u001b[0;34m)\u001b[0m\u001b[0;34m.\u001b[0m\u001b[0mend\u001b[0m\u001b[0;34m(\u001b[0m\u001b[0;34m)\u001b[0m\u001b[0;34m\u001b[0m\u001b[0;34m\u001b[0m\u001b[0m\n\u001b[1;32m    341\u001b[0m         \u001b[0;32mif\u001b[0m \u001b[0mend\u001b[0m \u001b[0;34m!=\u001b[0m \u001b[0mlen\u001b[0m\u001b[0;34m(\u001b[0m\u001b[0ms\u001b[0m\u001b[0;34m)\u001b[0m\u001b[0;34m:\u001b[0m\u001b[0;34m\u001b[0m\u001b[0;34m\u001b[0m\u001b[0m\n",
       "\u001b[0;32m~/anaconda3/envs/pluto-local-dev/lib/python3.6/json/decoder.py\u001b[0m in \u001b[0;36mraw_decode\u001b[0;34m(self, s, idx)\u001b[0m\n\u001b[1;32m    355\u001b[0m             \u001b[0mobj\u001b[0m\u001b[0;34m,\u001b[0m \u001b[0mend\u001b[0m \u001b[0;34m=\u001b[0m \u001b[0mself\u001b[0m\u001b[0;34m.\u001b[0m\u001b[0mscan_once\u001b[0m\u001b[0;34m(\u001b[0m\u001b[0ms\u001b[0m\u001b[0;34m,\u001b[0m \u001b[0midx\u001b[0m\u001b[0;34m)\u001b[0m\u001b[0;34m\u001b[0m\u001b[0;34m\u001b[0m\u001b[0m\n\u001b[1;32m    356\u001b[0m         \u001b[0;32mexcept\u001b[0m \u001b[0mStopIteration\u001b[0m \u001b[0;32mas\u001b[0m \u001b[0merr\u001b[0m\u001b[0;34m:\u001b[0m\u001b[0;34m\u001b[0m\u001b[0;34m\u001b[0m\u001b[0m\n\u001b[0;32m--> 357\u001b[0;31m             \u001b[0;32mraise\u001b[0m \u001b[0mJSONDecodeError\u001b[0m\u001b[0;34m(\u001b[0m\u001b[0;34m\"Expecting value\"\u001b[0m\u001b[0;34m,\u001b[0m \u001b[0ms\u001b[0m\u001b[0;34m,\u001b[0m \u001b[0merr\u001b[0m\u001b[0;34m.\u001b[0m\u001b[0mvalue\u001b[0m\u001b[0;34m)\u001b[0m \u001b[0;32mfrom\u001b[0m \u001b[0;32mNone\u001b[0m\u001b[0;34m\u001b[0m\u001b[0;34m\u001b[0m\u001b[0m\n\u001b[0m\u001b[1;32m    358\u001b[0m         \u001b[0;32mreturn\u001b[0m \u001b[0mobj\u001b[0m\u001b[0;34m,\u001b[0m \u001b[0mend\u001b[0m\u001b[0;34m\u001b[0m\u001b[0;34m\u001b[0m\u001b[0m\n",
       "\u001b[0;31mJSONDecodeError\u001b[0m: Expecting value: line 1 column 1 (char 0)"
->>>>>>> 3d90526b
      ]
     }
    ],
@@ -596,34 +282,9 @@
   },
   {
    "cell_type": "code",
-<<<<<<< HEAD
-   "execution_count": 21,
-   "metadata": {},
-   "outputs": [
-    {
-     "name": "stdout",
-     "output_type": "stream",
-     "text": [
-      "Name                AccountId\n",
-      "------------------  ------------------------------------\n",
-      "Marvin Moore        b12ffd8d-1f24-4b15-a882-cc06770ab938\n",
-      "Jeremiah Phelps     48f44ff7-099a-4a86-889a-5a7a049d327d\n",
-      "Audrey Mcclurg      ffc4d6fb-85c7-4609-b0d0-b0a546a835b5\n",
-      "Kristine Mcdougall  2bc842bf-db01-4123-b461-827c7599edc5\n",
-      "Claude Kelly        3aa8a75f-bb60-4268-ae84-2a5d0a622071\n",
-      "Kenna Humphery      b2b9a38b-666f-4a18-a4c5-c372dfee9ed5\n",
-      "Johnathon Jones     d7e223b5-7b47-4c95-94d6-05fbf211ca89\n",
-      "Bernice Poulin      9d0b19e4-7580-4f68-8e29-767de7f97d46\n",
-      "Anna Myers          640add17-bf2f-412a-a938-0a43b403dcbe\n",
-      "Eddie Transou       a6c7efc3-904e-4e67-a841-b5a951f0a4e6\n"
-     ]
-    }
-   ],
-=======
-   "execution_count": null,
-   "metadata": {},
-   "outputs": [],
->>>>>>> 3d90526b
+   "execution_count": null,
+   "metadata": {},
+   "outputs": [],
    "source": [
     "account_info = [{ 'Name': account['userFirstName'] + ' ' + account['userFamilyName'], \n",
     "                'AccountId': account['accountId'] } for account in accounts[:100]]\n",
@@ -632,23 +293,9 @@
   },
   {
    "cell_type": "code",
-<<<<<<< HEAD
-   "execution_count": 22,
-   "metadata": {},
-   "outputs": [
-    {
-     "name": "stdout",
-     "output_type": "stream",
-     "text": [
-      "Lambda result {'statusCode': 500}\n"
-     ]
-    }
-   ],
-=======
-   "execution_count": null,
-   "metadata": {},
-   "outputs": [],
->>>>>>> 3d90526b
+   "execution_count": null,
+   "metadata": {},
+   "outputs": [],
    "source": [
     "single_tx = generate_saving_transaction(accounts[0]['accountId'], 100)\n",
     "lambda_result = local_lambda.invoke(FunctionName='activity-save', Payload=json.dumps(single_tx, default=str))\n",

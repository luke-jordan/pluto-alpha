-- Wipes all the tables

drop schema if exists account_data cascade;
drop schema if exists transaction_data cascade;
drop schema if exists float_data cascade;
drop schema if exists user_data cascade;

drop role if exists account_api_worker;
<<<<<<< HEAD
drop role if exists transaction_api_worker;
drop role if exists float_api_worker;
drop role if exists auth_api_worker;
=======
drop role if exists save_tx_api_worker;
drop role if exists float_api_worker;
>>>>>>> 34960ac2
<|MERGE_RESOLUTION|>--- conflicted
+++ resolved
@@ -6,11 +6,6 @@
 drop schema if exists user_data cascade;
 
 drop role if exists account_api_worker;
-<<<<<<< HEAD
-drop role if exists transaction_api_worker;
-drop role if exists float_api_worker;
-drop role if exists auth_api_worker;
-=======
 drop role if exists save_tx_api_worker;
 drop role if exists float_api_worker;
->>>>>>> 34960ac2
+drop role if exists auth_api_worker;
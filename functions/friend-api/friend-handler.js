'use strict';

const logger = require('debug')('jupiter:friends:main');
const config = require('config');

const validator = require('validator');
const randomWord = require('random-words');
const format = require('string-format');
const camelcase = require('camelcase');

const publisher = require('publish-common');
const opsUtil = require('ops-util-common');

const persistenceRead = require('./persistence/read.friends');
const persistenceWrite = require('./persistence/write.friends');

const AWS = require('aws-sdk');
const lambda = new AWS.Lambda({ region: config.get('aws.region') });

const Redis = require('ioredis');
const redis = new Redis({
    port: config.get('cache.port'),
    host: config.get('cache.host'),
    retryStrategy: () => `dont retry`,
    keyPrefix: `${config.get('cache.keyPrefixes.savingHeat')}::`
});

const invokeLambda = (functionName, payload, sync = true) => ({
    FunctionName: functionName,
    InvocationType: sync ? 'RequestResponse' : 'Event',
    Payload: JSON.stringify(payload)
});

const invokeSavingHeatLambda = async (accountIds) => {
    const includeLastActivityOfType = config.get('share.activities');
    const savingHeatLambdaInvoke = invokeLambda(config.get('lambdas.calcSavingHeat'), { accountIds, includeLastActivityOfType });
    logger('Invoke savings heat lambda with arguments: ', savingHeatLambdaInvoke);
    const savingHeatResult = await lambda.invoke(savingHeatLambdaInvoke).promise();
    logger('Result of savings heat calculation: ', savingHeatResult);
    const heatPayload = JSON.parse(savingHeatResult.Payload);
    const { details } = heatPayload;
    return details;
};

const fetchSavingHeatFromCache = async (accountIds) => {
    const cachedSavingHeatForAccounts = await redis.mget(...accountIds);
    logger('Got cached savings heat for accounts:', cachedSavingHeatForAccounts);
    return cachedSavingHeatForAccounts.filter((result) => result !== null).map((result) => JSON.parse(result));
};

const transformProfile = (profile, friendships, userAccountMap, accountAndSavingHeatMap) => {
    const profileAccountId = userAccountMap[profile.systemWideUserId];
    const profileSavingHeat = accountAndSavingHeatMap[profileAccountId];
    logger('Got savings heat for profile:', profileSavingHeat);

    const targetFriendship = friendships.filter((friendship) => friendship.initiatedUserId === profile.systemWideUserId ||
        friendship.acceptedUserId === profile.systemWideUserId)[0];

    logger('Got target friendship:', targetFriendship);

    const friendshipShareItems = targetFriendship.shareItems;
    const friendActivities = profileSavingHeat.shareItems[0];

    const allowedShareItems = config.get('share.items');
    const defaultActivities = config.get('share.activities');

    allowedShareItems.forEach((allowedShareItem) => {
        if (!friendshipShareItems.includes(allowedShareItem)) {
            defaultActivities.forEach((activity) => {
                if (friendActivities[activity]) {
                    Reflect.deleteProperty(friendActivities[activity], camelcase(allowedShareItem));
                }
            });
        }
    });

    const transformedProfile = {
        relationshipId: targetFriendship.relationshipId,
        personalName: profile.personalName,
        familyName: profile.familyName,
        calledName: profile.calledName ? profile.calledName : profile.personalName,
        contactMethod: profile.phoneNumber || profile.emailAddress,
        savingHeat: profileSavingHeat.savingHeat,
        shareItems: profileSavingHeat.shareItems
    };
    
    return transformedProfile;
};

/**
 * This function appends a savings heat score to each profile. The savings heat is either fetched from cache or
 * calculated by the savings heat lambda.
 * @param {Array} profiles An array of user profiles.
 * @param {Object} userAccountMap An object mapping user system ids to thier account ids. Keys are user ids, values are account ids.
 */
const appendSavingHeatToProfiles = async (profiles, userAccountMap, friendships) => {
    const accountIds = Object.values(userAccountMap);
    
    const cachedSavingHeatForAccounts = await fetchSavingHeatFromCache(accountIds);
    logger('Found cached savings heat:', cachedSavingHeatForAccounts);

    const cachedAccounts = cachedSavingHeatForAccounts.map((savingHeat) => savingHeat.accountId);
    const uncachedAccounts = accountIds.filter((accountId) => !cachedAccounts.includes(accountId));

    logger('Found uncached accounts:', uncachedAccounts);
    logger('Got cached accounts:', cachedAccounts);

    let savingHeatFromLambda = [];
    if (uncachedAccounts.length > 0) {
        savingHeatFromLambda = await invokeSavingHeatLambda(uncachedAccounts);
    }

    logger('Got savings heat from lambda:', savingHeatFromLambda);

    const savingHeatForAccounts = [...savingHeatFromLambda, ...cachedSavingHeatForAccounts];
    logger('Aggregated savings heat from cache and lambda:', savingHeatForAccounts);

    const accountAndSavingHeatMap = savingHeatForAccounts.reduce((obj, savingHeat) => ({ ...obj, [savingHeat.accountId]: savingHeat }), {});

    const profilesWithSavingHeat = profiles.map((profile) => transformProfile(profile, friendships, userAccountMap, accountAndSavingHeatMap));

    logger('Got profiles with savings heat:', profilesWithSavingHeat);

    return profilesWithSavingHeat;
};

/**
 * The function fetches the user profile and saving heat for the calling user. It differs from the
 * appendSavingHeatToProfiles process in that it does not seek friendships
 * @param {string} systemWideUserId 
 */
const fetchOwnSavingHeat = async (systemWideUserId) => {
    const userAccountMap = await persistenceRead.fetchAccountIdForUser(systemWideUserId);
    const accountId = userAccountMap[systemWideUserId];
    logger(`Got account id: ${accountId}`);

    let savingHeat = null;

    const savingHeatFromCache = await fetchSavingHeatFromCache([accountId]);
    logger('Got caller saving heat from cache:', savingHeatFromCache);

    if (savingHeatFromCache.length === 0) {
        const savingHeatFromLambda = await invokeSavingHeatLambda([accountId]);
        logger('Got caller saving heat from lambda:', savingHeatFromLambda);
        savingHeat = savingHeatFromLambda[0].savingHeat;
    } else {
        savingHeat = savingHeatFromCache[0].savingHeat;
    }

    logger('Got saving heat:', savingHeat);

    return { relationshipId: 'SELF', savingHeat };
};

/**
 * This functions accepts a users system id and returns the user's friends.
 * @param {Object} event
 * @property {String} systemWideUserId Required. The system id of the user whose friends are to be extracted.
 */
module.exports.obtainFriends = async (event) => {
    try {
        const userDetails = opsUtil.extractUserDetails(event);
        if (!userDetails) {
            return { statusCode: 403 };
        }
        
        let systemWideUserId = '';
        if (userDetails.role === 'SYSTEM_ADMIN') {
            const params = opsUtil.extractParamsFromEvent(event);
            systemWideUserId = params.systemWideUserId ? params.systemWideUserId : userDetails.systemWideUserId;
        } else {
            systemWideUserId = userDetails.systemWideUserId;
        }
    
        const userFriendshipMap = await persistenceRead.fetchActiveSavingFriendsForUser(systemWideUserId);
        logger('Got user friendship map:', userFriendshipMap);
        
        const friendships = userFriendshipMap[systemWideUserId];
        logger('Got user friendships:', friendships);
        if (!friendships || friendships.length === 0) {
            return opsUtil.wrapResponse([]);
        }

        const friendUserIds = friendships.map((friendship) => friendship.initiatedUserId || friendship.acceptedUserId);
        logger('Got user ids:', friendUserIds);
    
        const profileRequests = friendUserIds.map((userId) => persistenceRead.fetchUserProfile({ systemWideUserId: userId }));
        const friendProfiles = await Promise.all(profileRequests);
        logger('Got friend profiles:', friendProfiles);

        const userAccountArray = await Promise.all(friendUserIds.map((userId) => persistenceRead.fetchAccountIdForUser(userId)));
        logger('Got user accounts from persistence:', userAccountArray);
        const userAccountMap = userAccountArray.reduce((obj, userAccountObj) => ({ ...obj, ...userAccountObj }), {});

        const profilesWithSavingHeat = await appendSavingHeatToProfiles(friendProfiles, userAccountMap, friendships);

        // todo: reuse above infra for user
        const savingHeatForCallingUser = await fetchOwnSavingHeat(systemWideUserId);
        profilesWithSavingHeat.push(savingHeatForCallingUser);
        
        return opsUtil.wrapResponse(profilesWithSavingHeat);
    } catch (err) {
        logger('FATAL_ERROR:', err);
        return opsUtil.wrapResponse({ message: err.message }, 500);
    }

};

/**
 * This functions deactivates a friendship.
 * @param {Object} event
 * @property {String} relationshipId The id of the relationship to be deactivated.
 */
module.exports.deactivateFriendship = async (event) => {
    try {
        const userDetails = opsUtil.extractUserDetails(event);
        if (!userDetails) {
            return { statusCode: 403 };
        }

        const { relationshipId } = opsUtil.extractParamsFromEvent(event);
        if (!relationshipId) {
            throw new Error('Error! Missing relationshipId');
        }

        const deactivationResult = await persistenceWrite.deactivateFriendship(relationshipId);
        logger('Result of friendship deactivation:', deactivationResult);

        return opsUtil.wrapResponse({ result: 'SUCCESS', updateLog: { deactivationResult } });
    } catch (err) {
        logger('FATAL_ERROR:', err);
        return opsUtil.wrapResponse({ message: err.message }, 500);
    }
};

const generateRequestCode = async () => {
    const activeRequestCodes = await persistenceRead.fetchActiveRequestCodes();
    let assembledRequestCode = randomWord({ exactly: 2, join: ' ' }).toUpperCase();
    while (activeRequestCodes.includes(assembledRequestCode)) {
        assembledRequestCode = randomWord({ exactly: 2, join: ' ' }).toUpperCase();
    }

    return assembledRequestCode;
};

const identifyContactType = (contact) => {
    if (validator.isEmail(contact)) {
        return 'EMAIL';
    }
    
    if (validator.isMobilePhone(contact, ['en-ZA'])) {
        return 'PHONE';
    }

    return null;
};

const extractValidateFormatContact = (phoneOrEmail) => {
    const contactType = identifyContactType(phoneOrEmail);
    if (!contactType) {
        throw new Error(`Error! Invalid target contact: ${phoneOrEmail}`);
    }

    let contactMethod = '';
    if (contactType === 'EMAIL') {
        contactMethod = phoneOrEmail.trim().toLowerCase();
    }

    if (contactType === 'PHONE') {
        contactMethod = phoneOrEmail; // todo : apply simple formatting
    }

    return { contactType, contactMethod };
};

const checkForUserWithContact = async (contactDetails) => {
    const lookUpPayload = { phoneOrEmail: contactDetails.contactMethod, countryCode: 'ZAF' };
    const lookUpInvoke = invokeLambda(config.get('lambdas.lookupByContactDetails'), lookUpPayload);
    const systemWideIdResult = await lambda.invoke(lookUpInvoke).promise();
    const systemIdPayload = JSON.parse(systemWideIdResult['Payload']);

    if (systemIdPayload.statusCode !== 200) {
        return null;
    }

    return JSON.parse(systemIdPayload.body);
};

// simple method to determine if a contact method has a user aligned
// todo : cache the number of requests to this by a user and after 5 in one minute just return not found 
module.exports.seekFriend = async (event) => {
    try {
        const userDetails = opsUtil.extractUserDetails(event);
        if (!userDetails) {
            return { statusCode: 403 };
        }
        const { phoneOrEmail } = opsUtil.extractParamsFromEvent(event);
        const contactDetails = extractValidateFormatContact(phoneOrEmail);
        const userResult = await checkForUserWithContact(contactDetails);
        if (!userResult) {
            return { statusCode: 404 };
        }
        
        const { systemWideUserId } = userResult;
        const { personalName, calledName, familyName} = await persistenceRead.fetchUserProfile({ systemWideUserId });
        
        const targetUserName = `${calledName || personalName} ${familyName}`;
        return { statusCode: 200, body: JSON.stringify({ systemWideUserId, targetUserName })};
    } catch (err) {
        logger('FATAL_ERROR: ', err);
        return { statusCode: 404 };
    }
};

// and another one, to get current referral data
module.exports.obtainReferralCode = async (event) => {
    try {
        const userDetails = opsUtil.extractUserDetails(event);
        if (!userDetails) {
            return { statusCode: 403 };
        }
        
        const { systemWideUserId } = userDetails;
        const { referralCode, countryCode } = await persistenceRead.fetchUserProfile({ systemWideUserId });
        const referralPayload = { referralCode, countryCode, includeFloatDefaults: true };
        const referralInvocation = invokeLambda(config.get('lambdas.referralDetails'), referralPayload, true);
        return lambda.invoke(referralInvocation).promise();
    } catch (err) {
        logger('FATAL_ERROR: ', err);
        return { statusCode: 500 };
    }
};

const appendUserNameToRequest = async (userId, friendRequest) => {
    const type = friendRequest.targetUserId === userId ? 'RECEIVED' : 'INITIATED';
    const friendUserId = type === 'INITIATED' 
        ? friendRequest.targetUserId
        : friendRequest.initiatedUserId;

    const profile = await persistenceRead.fetchUserProfile({ systemWideUserId: friendUserId });
    logger('Got friend profile:', profile);

    const transformedResult = {
        type,
        requestId: friendRequest.requestId,
        requestedShareItems: friendRequest.requestedShareItems,
        creationTime: friendRequest.creationTime,
        personalName: profile.personalName,
        familyName: profile.familyName,
        calledName: profile.calledName ? profile.calledName : profile.personalName
    };

    if (type === 'INITIATED') {
        if (friendRequest.targetContactDetails) {
            transformedResult.contactMethod = friendRequest.targetContactDetails.contactMethod;
        }
    }

    if (type === 'RECEIVED') {
        const mutualFriendCount = await persistenceRead.countMutualFriends(userId, [friendUserId]);
        transformedResult.numberOfMutualFriends = mutualFriendCount[0][friendUserId];
    }

    if (friendRequest.customShareMessage) {
        transformedResult.customShareMessage = friendRequest.customShareMessage;
    }

    if (friendRequest.requestCode) {
        transformedResult.requestCode = friendRequest.requestCode;
    }

    logger('Transformed friend request:', transformedResult);

    return transformedResult;
};

const handleUserNotFound = async (friendRequest) => {
    const customShareMessage = friendRequest.customShareMessage ? friendRequest.customShareMessage : null;
    friendRequest.customShareMessage = customShareMessage ? String(customShareMessage.length) : null;
    const createdFriendRequest = await persistenceWrite.insertFriendRequest(friendRequest);
    logger('Persisting friend request resulted in:', createdFriendRequest);

    const userProfile = await persistenceRead.fetchUserProfile({ systemWideUserId: friendRequest.initiatedUserId });
    const initiatedUserName = userProfile.calledName ? userProfile.calledName : userProfile.firstName;

    const { contactType, contactMethod } = friendRequest.targetContactDetails;
    const initiatedUserId = friendRequest.initiatedUserId;

    let dispatchResult = null;

    if (contactType === 'PHONE') {
        const dispatchMsg = customShareMessage
            ? customShareMessage
            : format(config.get('templates.sms.friendRequest.template'), initiatedUserName);
        
        dispatchResult = await publisher.sendSms({ phoneNumber: contactMethod, message: dispatchMsg });
    }

    if (contactType === 'EMAIL') {
        const bodyTemplateKey = customShareMessage
            ? config.get('templates.email.custom.templateKey')
            : config.get('templates.email.default.templateKey');

        const templateVariables = customShareMessage ? { customShareMessage } : { initiatedUserName };

        dispatchResult = await publisher.sendSystemEmail({
            subject: config.get('templates.email.default.subject'),
            toList: [contactMethod],
            bodyTemplateKey,
            templateVariables
        });
    }

    const context = { createdFriendRequest, dispatchResult };
    await publisher.publishUserEvent(initiatedUserId, 'FRIEND_REQUEST_CREATED', { context });

    const transformedRequest = {
        type: 'INITIATED',
        requestId: createdFriendRequest.requestId,
        requestedShareItems: createdFriendRequest.requestedShareItems,
        creationTime: createdFriendRequest.creationTime,
        contactMethod
    };

    logger('Transformed request:', transformedRequest);

    return opsUtil.wrapResponse(transformedRequest);
};

/**
 * This function persists a new friendship request.
 * @param {Object} event
 * @property {String} initiatedUserId Required. The user id of the user initiating the friendship. Defaults to the sytem id in the request header.
 * @property {String} targetUserId Required in the absence of targetContactDetails. The user id of the user whose friendship is being requested.
 * @property {String} targetPhoneOrEmail Required in the absence of targetUserId. Either the phone or email of the user whose friendship is being requested.
 * @property {Array} requestedShareItems Specifies what the initiating user wants to share. Valid values include ACTIVITY_LEVEL, ACTIVITY_COUNT, SAVE_VALUES, and BALANCE
 */
module.exports.addFriendshipRequest = async (event) => {
    try {
        const userDetails = opsUtil.extractUserDetails(event);
        if (!userDetails) {
            return { statusCode: 403 };
        }

        const { systemWideUserId } = userDetails;
    
        const friendRequest = opsUtil.extractParamsFromEvent(event);
        logger('Extracted friend request: ', friendRequest);
        if (!friendRequest.targetUserId && !friendRequest.targetPhoneOrEmail) {
            throw new Error('Error! targetUserId or targetPhoneOrEmail must be provided');
        }

        friendRequest.initiatedUserId = systemWideUserId;

        if (friendRequest.targetPhoneOrEmail) {
            friendRequest.targetContactDetails = extractValidateFormatContact(friendRequest.targetPhoneOrEmail);
            Reflect.deleteProperty(friendRequest, 'targetPhoneOrEmail');
        }

        if (friendRequest.customShareMessage) {
            const blacklist = new RegExp(config.get('templates.blacklist'), 'u');
            if (blacklist.test(friendRequest.customShareMessage)) {
                throw new Error(`Error: Invalid custom share message`);
            }
        }

        if (!friendRequest.targetUserId) {
            const targetContactDetails = friendRequest.targetContactDetails;
            const targetUserForFriendship = await checkForUserWithContact(targetContactDetails);
            if (!targetUserForFriendship) {
                friendRequest.requestCode = await generateRequestCode();
                return handleUserNotFound(friendRequest);
            }

            friendRequest.targetUserId = targetUserForFriendship.systemWideUserId;
        }
    
        logger('Assembled friend request: ', friendRequest);

        const createdFriendRequest = await persistenceWrite.insertFriendRequest(friendRequest);
        logger('Result of friend request insertion:', createdFriendRequest);
        await publisher.publishUserEvent(systemWideUserId, 'FRIEND_REQUEST_CREATED', { context: { createdFriendRequest } });
        
        const transformedRequest = await appendUserNameToRequest(systemWideUserId, createdFriendRequest);
        logger('Transformed request:', transformedRequest);

        return opsUtil.wrapResponse(transformedRequest);
    } catch (err) {
        logger('FATAL_ERROR:', err);
        return opsUtil.wrapResponse({ message: err.message }, 500);
    }
};

/**
 * This function completes a previously ambigious friend request, where a friend was requested using a contact detail not
 * associated with any system user id. This function is called once the target user has confirmed they are are indeed the target for the
 * friendship. It accepts a request code (to identify the request) and the target users system id. The friendship request is
 * sought and the user id is added to its targetUserId field.
 * @param {Object} event
 * @param {String} systemWideUserId The target/accepting users system wide id
 * @param {String} requestCode The request code geneated during friend request creation. Used to find the persisted friend request.
 */
module.exports.connectFriendshipRequest = async (event) => {
    try {
        const userDetails = opsUtil.extractUserDetails(event);
        if (!userDetails) {
            return { statusCode: 403 };
        }

        const { systemWideUserId } = userDetails;
        const { requestCode } = opsUtil.extractParamsFromEvent(event);

        const updateResult = await persistenceWrite.connectUserToFriendRequest(systemWideUserId, requestCode);
        if (updateResult.length === 0) {
            throw new Error(`Error! No friend request found for request code: ${requestCode}`);
        }

        return opsUtil.wrapResponse({ result: 'SUCCESS', updateLog: { updateResult }});
    } catch (err) {
        logger('FATAL_ERROR:', err);
        return opsUtil.wrapResponse({ message: err.message }, 500);
    }
};

<<<<<<< HEAD
=======
const appendUserNameToRequest = async (userId, friendRequest) => {
    const type = friendRequest.targetUserId === userId ? 'RECEIVED' : 'INITIATED';
    const friendUserId = type === 'INITIATED' 
        ? friendRequest.targetUserId
        : friendRequest.initiatedUserId;

    const profile = await persistenceRead.fetchUserProfile({ systemWideUserId: friendUserId });
    logger('Got friend profile:', profile);

    const transformedResult = {
        type,
        requestId: friendRequest.requestId,
        requestCode: friendRequest.requestCode,
        requestedShareItems: friendRequest.requestedShareItems,
        creationTime: friendRequest.creationTime,
        personalName: profile.personalName,
        familyName: profile.familyName,
        calledName: profile.calledName ? profile.calledName : profile.personalName
    };

    if (type === 'INITIATED') {
        if (friendRequest.targetContactDetails) {
            transformedResult.contactMethod = friendRequest.targetContactDetails.contactMethod;
        }
    }

    if (type === 'RECEIVED') {
        const mutualFriendCount = await persistenceRead.countMutualFriends(userId, [friendUserId]);
        transformedResult.numberOfMutualFriends = mutualFriendCount[0][friendUserId];
    }

    if (friendRequest.customShareMessage) {
        transformedResult.customShareMessage = friendRequest.customShareMessage;
    }

    return transformedResult;
};

>>>>>>> befb4ca9
/**
 * This function returns an array of friend requests a user has not yet accepted (or ignored). Friend requests are
 * extracted for the system id in the request context.
 */
module.exports.findFriendRequestsForUser = async (event) => {
    try {    
        if (!opsUtil.isDirectInvokeAdminOrSelf(event)) {
            return { statusCode: 403 };
        }

        const params = opsUtil.extractParamsFromEvent(event);
        const userDetails = opsUtil.extractUserDetails(event);
        
        const systemWideUserId = userDetails ? userDetails.systemWideUserId : params.systemWideUserId;

        // get friend requests
        const friendRequestsForUser = await persistenceRead.fetchFriendRequestsForUser(systemWideUserId);
        logger('Got requests:', friendRequestsForUser);
        if (friendRequestsForUser.length === 0) {
            return opsUtil.wrapResponse([]); 
        }

        // for each request append the user name of the initiating user
        const appendUserNames = friendRequestsForUser.map((request) => appendUserNameToRequest(systemWideUserId, request));
        const transformedRequests = await Promise.all(appendUserNames);
        logger('Transformed requests:', transformedRequests);

        return opsUtil.wrapResponse(transformedRequests);
    } catch (err) {
        logger('FATAL_ERROR:', err);
        return opsUtil.wrapResponse({ message: err.message }, 500);
    }
};

/**
 * This function persists a new friendship. Triggered by a method that also flips the friend request to approved, but may also be called directly.
 * @param {Object} event
 * @property {String} requestId Required. The The friendships request id.
 * @property {Array} acceptedShareItems Specifies what the accepting user is willing to share from the array of requestedShareItems.
 */
module.exports.acceptFriendshipRequest = async (event) => {
    try {
        if (!opsUtil.isDirectInvokeAdminOrSelf(event)) {
            return { statusCode: 403 };
        }

        const params = opsUtil.extractParamsFromEvent(event);
        const userDetails = opsUtil.extractUserDetails(event);

        const systemWideUserId = userDetails ? userDetails.systemWideUserId : params.systemWideUserId;
        const shareItems = params.acceptedShareItems ? params.acceptedShareItems : [];
        const requestId = params.requestId;

        if (!requestId) {
            throw new Error('Error! Missing requestId');
        }

        const friendshipRequest = await persistenceRead.fetchFriendshipRequestById(requestId);
        logger('Fetched friendship request:', friendshipRequest);
        if (!friendshipRequest) {
            throw new Error(`Error! No friend request found for request id: ${requestId}`);
        }

        const { initiatedUserId, targetUserId } = friendshipRequest;
        if (targetUserId === systemWideUserId) {
            const insertionResult = await persistenceWrite.insertFriendship(requestId, initiatedUserId, targetUserId, shareItems);
            logger('Result of friendship insertion:', insertionResult);
            return opsUtil.wrapResponse({ result: 'SUCCESS', updateLog: { insertionResult }});
        }
    
        throw new Error('Error! Accepting user is not friendship target');
        
    } catch (err) {
        logger('FATAL_ERROR:', err);
        return opsUtil.wrapResponse({ message: err.message }, 500);
    }
};

/**
 * todo : convert to taking request ID friend request received by a user. The difference between this function and the 
 * deactivateFriendship function is that this function ignores friendships that were never accepted.
 * @param {Object} event
 * @property {String} requestId The system id of the user to be ignored as a friend. Can only be called by target.
 */
module.exports.ignoreFriendshipRequest = async (event) => {
    try {
        const userDetails = opsUtil.extractUserDetails(event);
        if (!userDetails) {
            return { statusCode: 403 };
        }

        const { systemWideUserId } = userDetails;
        const { requestId } = opsUtil.extractParamsFromEvent(event);

        const friendRequest = await persistenceRead.fetchFriendshipRequestById(requestId);
        if (systemWideUserId !== friendRequest.targetUserId) {
            return { statusCode: 403 };
        }

        const resultOfIgnore = await persistenceWrite.ignoreFriendshipRequest(requestId, systemWideUserId);
        logger('Friendship update result:', resultOfIgnore);

        return opsUtil.wrapResponse({ result: 'SUCCESS', updateLog: { resultOfIgnore }});
    } catch (err) {
        logger('FATAL_ERROR:', err);
        return opsUtil.wrapResponse({ message: err.message }, 500);
    }
};

/**
 * For when someone sent the request but now wants it gone. Unlike above, this cancels a specific request
 */
module.exports.cancelFriendshipRequest = async (event) => {
    try {
        const userDetails = opsUtil.extractUserDetails(event);
        if (!userDetails) {
            return { statusCode: 403 };
        }

        const { systemWideUserId } = userDetails;
        const { requestId } = opsUtil.extractParamsFromEvent(event);

        const friendRequest = await persistenceRead.fetchFriendshipRequestById(requestId);
        if (systemWideUserId !== friendRequest.initiatedUserId) {
            return { statusCode: 403 };
        }

        const resultOfCancel = await persistenceWrite.cancelFriendshipRequest(requestId);
        logger('Result of persisting cancellation: ', resultOfCancel);
        
        return opsUtil.wrapResponse({ result: 'SUCCESS' });
    } catch (err) {
        logger('FATAL_ERROR:', err);
        return opsUtil.wrapResponse({ message: err.message }, 500);
    }
};

const dispatcher = {
    'initiate': (event) => exports.addFriendshipRequest(event),
    'accept': (event) => exports.acceptFriendshipRequest(event),
    'ignore': (event) => exports.ignoreFriendshipRequest(event),
    'cancel': (event) => exports.cancelFriendshipRequest(event),
    'list': (event) => exports.findFriendRequestsForUser(event),
    'seek': (event) => exports.seekFriend(event),
    'referral': (event) => exports.obtainReferralCode(event)
};

/**
 * This just directs friendship-request management, on the lines of the audience management API, to avoid excessive lambda
 * and API GW resource proliferation. Note: try-catch robustness is inside the methods, so not duplicating
 */
module.exports.directRequestManagement = async (event) => {
    if (!opsUtil.isDirectInvokeAdminOrSelf(event)) {
        return { statusCode: 403 };
    }

    const { operation } = opsUtil.extractPathAndParams(event);
    logger('Extracted operation from path: ', operation);

    const resultOfProcess = await dispatcher[operation.trim().toLowerCase()](event);
    logger('Final result: ', resultOfProcess);

    return resultOfProcess;
};<|MERGE_RESOLUTION|>--- conflicted
+++ resolved
@@ -522,47 +522,6 @@
     }
 };
 
-<<<<<<< HEAD
-=======
-const appendUserNameToRequest = async (userId, friendRequest) => {
-    const type = friendRequest.targetUserId === userId ? 'RECEIVED' : 'INITIATED';
-    const friendUserId = type === 'INITIATED' 
-        ? friendRequest.targetUserId
-        : friendRequest.initiatedUserId;
-
-    const profile = await persistenceRead.fetchUserProfile({ systemWideUserId: friendUserId });
-    logger('Got friend profile:', profile);
-
-    const transformedResult = {
-        type,
-        requestId: friendRequest.requestId,
-        requestCode: friendRequest.requestCode,
-        requestedShareItems: friendRequest.requestedShareItems,
-        creationTime: friendRequest.creationTime,
-        personalName: profile.personalName,
-        familyName: profile.familyName,
-        calledName: profile.calledName ? profile.calledName : profile.personalName
-    };
-
-    if (type === 'INITIATED') {
-        if (friendRequest.targetContactDetails) {
-            transformedResult.contactMethod = friendRequest.targetContactDetails.contactMethod;
-        }
-    }
-
-    if (type === 'RECEIVED') {
-        const mutualFriendCount = await persistenceRead.countMutualFriends(userId, [friendUserId]);
-        transformedResult.numberOfMutualFriends = mutualFriendCount[0][friendUserId];
-    }
-
-    if (friendRequest.customShareMessage) {
-        transformedResult.customShareMessage = friendRequest.customShareMessage;
-    }
-
-    return transformedResult;
-};
-
->>>>>>> befb4ca9
 /**
  * This function returns an array of friend requests a user has not yet accepted (or ignored). Friend requests are
  * extracted for the system id in the request context.

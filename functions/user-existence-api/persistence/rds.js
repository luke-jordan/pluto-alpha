--- conflicted
+++ resolved
@@ -38,9 +38,5 @@
     const tableName = config.get('tables.accountData');
     const query = `select account_id from ${tableName} where owner_user_id = $1 order by creation_time desc limit 1`;
     const accountRow = await rdsConnection.selectQuery(query, [systemWideUserId]);
-<<<<<<< HEAD
-    return Array.isArray(accountRow) && accountRow.length > 0 ? accountRow[0]['account_id'] : null;
-=======
     return Array.isArray(accountRow) && accountRow.length > 0 ? accountRow[0]['account_id'] : undefined;
->>>>>>> 6cfdd382
 };
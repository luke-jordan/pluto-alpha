--- conflicted
+++ resolved
@@ -13,11 +13,8 @@
 const lambda = new AWS.Lambda();
 
 const otpNeededStatusCode = 401;
-<<<<<<< HEAD
-=======
 const referralNotFoundCode = 404;
 const referralNotAvailableCode = 409;
->>>>>>> 36165c31
 
 const validateInterval = (intervalKey, intervalValue) => {
     if (isNaN(intervalKey) || isNaN(intervalValue)) {
@@ -117,11 +114,8 @@
 // ///////////////////////////// REFERRAL CODES //////////////////////////////////////////////////////
 // ///////////////////////////////////////////////////////////////////////////////////////////////////
 
-<<<<<<< HEAD
-=======
 const condenseBonusAmount = (bonusAmount) => `${bonusAmount.amount}::${bonusAmount.unit}::${bonusAmount.currency}`;
 
->>>>>>> 36165c31
 const listReferralCodes = async (event) => {
     const { clientId, floatId } = event.queryStringParameters;
     logger('Looking up codes for clientId: ', clientId, ' and floatId: ', floatId);
@@ -132,22 +126,14 @@
 
 const createReferralCode = async (event) => {
     const params = opsCommonUtil.extractParamsFromEvent(event);
-<<<<<<< HEAD
-    logger('Creating event with params: ', params);
-=======
     logger('Creating referral code with params: ', params);
->>>>>>> 36165c31
 
     const { clientId, floatId } = params;
     const countryCode = await dynamo.findCountryForClientFloat(clientId, floatId);
 
     const { systemWideUserId } = opsCommonUtil.extractUserDetails(event);
     
-<<<<<<< HEAD
-    const assembledAmount = `${params.bonusAmount.amount}::${params.bonusAmount.unit}::${params.bonusAmount.currency}`;
-=======
     const assembledAmount = condenseBonusAmount(params.bonusAmount);
->>>>>>> 36165c31
 
     const createPayload = {
         referralCode: params.referralCode,
@@ -182,8 +168,6 @@
     };
 };
 
-<<<<<<< HEAD
-=======
 const deactivateCode = async (event) => {
     const params = opsCommonUtil.extractParamsFromEvent(event);
     logger('Deactivating referral code, params: ', params);
@@ -284,7 +268,6 @@
     'update': (event) => modifyCode(event)
 };
 
->>>>>>> 36165c31
 /**
  * Operations: CREATE, MODIFY, DEACTIVATE, LIST
  */
@@ -304,22 +287,6 @@
             return opsCommonUtil.wrapResponse({ result: 'OTP_NEEDED' }, otpNeededStatusCode);
         }
 
-<<<<<<< HEAD
-        let resultOfOperation = {};
-        switch (operation) {
-            case 'list': 
-                resultOfOperation = await listReferralCodes(event);
-                break;
-            case 'create':
-                resultOfOperation = await createReferralCode(event);
-                break;
-            default:
-                logger('Well that went badly');
-        }
-
-        if (resultOfOperation !== {}) {
-            return adminUtil.wrapHttpResponse(resultOfOperation);
-=======
         if (Object.keys(dispatcher).includes(operation)) {
             const resultOfOperation = await dispatcher[operation](event);
             return adminUtil.wrapHttpResponse(resultOfOperation);
@@ -328,7 +295,6 @@
         if (operation === 'available') {
             const isCodeAvailable = await validateCode(event);
             return adminUtil.codeOnlyResponse(isCodeAvailable ? 200 : referralNotAvailableCode);
->>>>>>> 36165c31
         }
 
         throw new Error('Referral management reached end of method without completing');

--- conflicted
+++ resolved
@@ -182,11 +182,7 @@
 
     const params = opsCommonUtil.extractQueryParams(event);
 
-<<<<<<< HEAD
-    const [clientFloatVars, floatBalance, floatAlerts] = await Promise.all([
-=======
     const [clientFloatVars, floatBalanceRaw, floatAlerts] = await Promise.all([
->>>>>>> 3141c8ea
         dynamo.fetchClientFloatVars(params.clientId, params.floatId),
         persistence.getFloatBalanceAndFlows([params.floatId]),
         fetchFloatAlertsIssues(params.clientId, params.floatId)
@@ -215,13 +211,10 @@
     reduce((obj, param) => ({ ...obj, [param]: newParams[param] || existingParams[param]}), {});
 
 const adjustFloatVariables = async ({ clientId, floatId, logReason, newParams }) => {
-<<<<<<< HEAD
-=======
     if (!logReason) {
         throw new Error('Must have a reason for changing parameters');
     }
 
->>>>>>> 3141c8ea
     const currentClientFloatInfo = await dynamo.fetchClientFloatVars(clientId, floatId);
 
     const newAccrualVars = stripParamsForFloat(newParams, currentClientFloatInfo);
@@ -231,11 +224,7 @@
     logger('Result of update: ', resultOfUpdate);
 
     const logContext = { logReason, priorState: oldAccrualVars, newState: newAccrualVars };
-<<<<<<< HEAD
-    const logInsertion = await persistence.insertFloatLog({ clientId, floatId, logType: '', logContext });
-=======
     const logInsertion = await persistence.insertFloatLog({ clientId, floatId, logType: 'PARAMETERS_UPDATED', logContext });
->>>>>>> 3141c8ea
 
     return logInsertion;
 };
@@ -397,11 +386,7 @@
                 operationResultForLog = await markLogUnresolved(priorLogId, adminUserId, logReason);
                 break; // as above
             case 'ADJUST_ACCRUAL_VARS':
-<<<<<<< HEAD
-                resultOfOperation = await adjustFloatVariables({ clientId, floatId, logReason, newParams: params.newAccrualVars });
-=======
                 operationResultForLog = await adjustFloatVariables({ clientId, floatId, logReason, newParams: params.newAccrualVars });
->>>>>>> 3141c8ea
                 break;
             case 'ALLOCATE_FUNDS':
                 operationResultForLog = await allocateFloatFunds({ clientId, floatId, amountDef, allocatedToDef: params.allocateTo, adminUserId, logReason });
@@ -424,11 +409,7 @@
         logger('Result of operation: ', operation, ' is: ', operationResultForLog);
 
         if (tellPersistenceLogIsResolved && priorLogId) {
-<<<<<<< HEAD
-            await updateLogToResolved(priorLogId, adminUserId, resultOfOperation);
-=======
             await updateLogToResolved(priorLogId, adminUserId, operationResultForLog);
->>>>>>> 3141c8ea
         }
 
         // possibly also send back the updated / new client-float var package?

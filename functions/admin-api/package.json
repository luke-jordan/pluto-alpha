{
  "name": "admin-api",
  "version": "0.0.1",
  "description": "A few functions for the admin panel",
  "main": "index.js",
  "scripts": {
    "test": "DEBUG=jupiter:* nyc mocha",
    "generate-coverage": "nyc report --reporter=text-lcov > coverage.lcov",
    "lint": "eslint ."
  },
  "author": "Luke Jordan",
  "license": "ISC",
  "dependencies": {
    "aws-sdk": "^2.534.0",
    "bignumber.js": "^9.0.0",
    "camelcase-keys": "^6.0.1",
    "config": "^3.2.2",
    "debug": "^4.1.1",
    "decamelize": "^3.2.0",
<<<<<<< HEAD
=======
    "json-stable-stringify": "^1.0.1",
>>>>>>> 3141c8ea
    "moment": "^2.24.0",
    "statuses": "^1.5.0",
    "uuid": "^3.3.3"
  },
  "devDependencies": {
    "chai": "^4.2.0",
    "eslint": "^6.5.1",
    "eslint-plugin-chai-friendly": "^0.4.1",
    "mocha": "^6.2.1",
    "nyc": "^14.1.1",
    "proxyquire": "^2.1.3",
    "sinon": "^7.5.0",
    "sinon-chai": "^3.3.0"
  }
}<|MERGE_RESOLUTION|>--- conflicted
+++ resolved
@@ -17,10 +17,7 @@
     "config": "^3.2.2",
     "debug": "^4.1.1",
     "decamelize": "^3.2.0",
-<<<<<<< HEAD
-=======
     "json-stable-stringify": "^1.0.1",
->>>>>>> 3141c8ea
     "moment": "^2.24.0",
     "statuses": "^1.5.0",
     "uuid": "^3.3.3"

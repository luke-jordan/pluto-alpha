--- conflicted
+++ resolved
@@ -209,8 +209,6 @@
     return userIds;
 };
 
-<<<<<<< HEAD
-=======
 
 module.exports.getPushToken = async (provider, userId) => {
     const query = `select * from ${config.get('tables.pushTokenTable')} where push_provider = $1 and user_id = $2`;
@@ -222,17 +220,6 @@
     return Array.isArray(result) && result.length > 0 ? camelCaseKeys(result[0]) : null;
 };
 
-module.exports.deletePushToken = async (provider, userId) => {
-    const columns = ['push_provider', 'user_id']
-    const value = [provider, userId];
-
-    const result = await rdsConnection.deleteRow(config.get('tables.pushTokenTable'), columns, value);
-    logger('Push token deletion resulted in:', result);
-
-    return result.rows;
-};
-
->>>>>>> 61402198
 module.exports.insertPushToken = async (pushTokenObject) => {
     const objectKeys = Object.keys(pushTokenObject);
     const insertionQuery = `insert into ${config.get('tables.pushTokenTable')} (${extractQueryClause(objectKeys)}) values %L returning insertion_id, creation_time`;

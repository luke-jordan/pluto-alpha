'use strict';

const logger = require('debug')('jupiter:activity:calculations');
const config = require('config');
const moment = require('moment');

const opsUtil = require('ops-util-common');

const RdsConnection = require('rds-common');
const rdsConnection = new RdsConnection(config.get('db'));

const txTable = config.get('tables.accountTransactions');
const userAccountTable = config.get('tables.accountLedger');

const DEFAULT_UNIT = 'HUNDREDTH_CENT';

const convertMillisToFormat = (epochMillis) => moment(parseInt(epochMillis, 10)).format();

const accountSumQuery = async (params, systemWideUserId) => {
    // const transTypesToInclude = [`'USER_SAVING_EVENT'`, `'ACCRUAL'`, `'CAPITALIZATION'`, `'WITHDRAWAL'`].join(',')
    const query = `select sum(amount), unit from ${userAccountTable} inner join ${txTable} ` +
        `on ${userAccountTable}.account_id = ${txTable}.account_id ` +
        `where owner_user_id = $1 and currency = $2 and settlement_status = $3 group by unit`;
    const fetchRows = await rdsConnection.selectQuery(query, [systemWideUserId, params.currency, 'SETTLED']);
    logger('Result from select: ', fetchRows);
    return { ...params, amount: opsUtil.sumOverUnits(fetchRows, params.unit) };
};

const interestHistoryQuery = async (params, systemWideUserId) => {
    const transTypesToInclude = ['ACCRUAL', 'CAPITALIZATION'];
    const cutOffMoment = moment(parseInt(params.startTimeMillis, 10));
    
    /* eslint-disable no-magic-numbers */
    const query = `select sum(amount), unit from ${userAccountTable} inner join ${txTable} ` +
        `on ${userAccountTable}.account_id = ${txTable}.account_id ` + 
        `where owner_user_id = $1 and currency = $2 and settlement_status = $3 and ${txTable}.creation_time > $4 ` +
        `and transaction_type in (${opsUtil.extractArrayIndices(transTypesToInclude, 5)}) group by unit`;
    /* eslint-enable no-magic-numbers */
    
    const values = [systemWideUserId, params.currency, 'SETTLED', cutOffMoment.format(), ...transTypesToInclude];
    const fetchRows = await rdsConnection.selectQuery(query, values);
    logger('Interest query, result from RDS: ', fetchRows);
    return { ...params, amount: opsUtil.sumOverUnits(fetchRows, params.unit) };
};

const capitalizationQuery = async (params, systemWideUserId) => {
    const result = { currency: params.currency, unit: DEFAULT_UNIT};
    if (params.startTimeMillis && params.endTimeMillis) {
        const sumQuery = `select sum(amount), unit from ${userAccountTable} inner join ${txTable} ` + 
            `on ${userAccountTable}.account_id = ${txTable}.account_id where owner_user_id = $1 ` +
            `and transaction_type = $2 and settlement_status = $3 and currency = $4 and ` +
            `creation_time between $5 and $6 group by unit`;
        const values = [systemWideUserId, 'CAPITALIZATION', 'SETTLED', params.currency, 
            moment(params.startTimeMillis).format(), moment(params.endTimeMillis).format()];
        const fetchRows = await rdsConnection.selectQuery(sumQuery, values);
        logger('Capitalization query, result from RDS: ', fetchRows);
        result.amount = opsUtil.sumOverUnits(fetchRows, DEFAULT_UNIT);
    } else {
        const selectQuery = `select amount, unit from ${userAccountTable} inner join ${txTable} ` +
            `on ${userAccountTable}.account_id = ${txTable}.account_id where owner_user_id = $1 ` +
            `and transaction_type = $2 and settlement_status = $3 order by ${txTable}.creation_time desc limit 1`;
        const selectValues = [systemWideUserId, 'CAPITALIZATION', 'SETTLED']; 
        const fetchRow = await rdsConnection.selectQuery(selectQuery, selectValues);
        logger('FInding last capitalization, result from RDS: ', fetchRow);
        result.amount = fetchRow.length === 0 ? 0 : opsUtil.convertToUnit(fetchRow[0]['amount'], fetchRow[0]['unit'], DEFAULT_UNIT);
    }
    logger('Capitalization query result: ', result);
    return result;
};

const sumOverSettledTransactionTypes = async (params, systemWideUserId, transTypesToInclude) => {
    const queryValues = [systemWideUserId, params.currency, 'SETTLED']; 
    const queryTimeParts = [];
    let queryParamCount = queryValues.length + 1;

    if (params.startTimeMillis) {
        queryTimeParts.push(`creation_time > $${queryParamCount}`);
        queryValues.push(convertMillisToFormat(params.startTimeMillis));
        queryParamCount += 1;
    }
    if (params.endTimeMillis) {
        queryTimeParts.push(`creation_time < ${queryParamCount}`);
        queryValues.push(convertMillisToFormat(params.endTimeMillis));
        queryParamCount += 1;
    }

    const queryTimeSection = queryTimeParts.length > 0 ? `and ${queryTimeParts.join(' and ')}` : '';
    const queryTypeIndices = opsUtil.extractArrayIndices(transTypesToInclude, queryParamCount);
    
    const query = `select sum(amount), unit from ${userAccountTable} inner join ${txTable} ` +
        `on ${userAccountTable}.account_id = ${txTable}.account_id ` + 
        `where owner_user_id = $1 and currency = $2 and settlement_status = $3 ${queryTimeSection} ` +
        `and transaction_type in (${queryTypeIndices}) group by unit`;
    
    logger('For summing over settled tx query, assembled: ', query);
    logger('And sending in values: ', [...queryValues, ...transTypesToInclude]);
    const fetchRows = await rdsConnection.selectQuery(query, [...queryValues, ...transTypesToInclude]);
    logger('Fetched resuls for earnings query: ', fetchRows);

    return { ...params, amount: opsUtil.sumOverUnits(fetchRows, params.unit) };
};

const earningsQuery = async (params, systemWideUserId) => {
    const transTypesToInclude = ['ACCRUAL', 'CAPITALIZATION', 'BOOST_REDEMPTION'];
    logger('Calling generic sum over settled, from earnings query, including: ', transTypesToInclude);
    return sumOverSettledTransactionTypes(params, systemWideUserId, transTypesToInclude);
};

const netSavingQuery = async (params, systemWideUserId) => {
    const transTypesToInclude = ['USER_SAVING_EVENT', 'WITHDRAWAL'];
    logger('Conducting a new savings query, tx types: ', transTypesToInclude);
    return sumOverSettledTransactionTypes(params, systemWideUserId, transTypesToInclude);
};

/* eslint-disable no-magic-numbers */
const executeAggregateOperation = (operationParams, systemWideUserId) => {
    const operation = operationParams[0];
    switch (operation) {
        case 'balance': {
            logger('Calculation a balance of account');
            const paramsForPersistence = { unit: operationParams[1], currency: operationParams[2] }; 
            return accountSumQuery(paramsForPersistence, systemWideUserId);
        }
        case 'interest': {
            logger('Calculating interest earned');
            const paramsForPersistence = { unit: operationParams[1], currency: operationParams[2], startTimeMillis: operationParams[3] };
            return interestHistoryQuery(paramsForPersistence, systemWideUserId);
        }
        case 'capitalization': {
            logger('Returning the last capitalization event (or sum over them in a period)');
            const currency = operationParams[1];
            const startTimeMillis = operationParams.length > 2 ? Number(operationParams[2]) : null;
            const endTimeMillis = operationParams.length > 3 ? Number(operationParams[3]) : null;
            return capitalizationQuery({ currency, startTimeMillis, endTimeMillis }, systemWideUserId);
        }
        case 'total_earnings': {
            const params = { unit: operationParams[1], currency: operationParams[2] };
<<<<<<< HEAD
            params.startTimeMillis = operationParams.length > 3 ? operationParams[3] : null;
            params.endTimeMillis = operationParams.length > 4 ? operationParams[4] : null;
=======
            params.startTimeMillis = operationParams.length > 3 ? Number(operationParams[3]) : null;
            params.endTimeMillis = operationParams.length > 4 ? Number(operationParams[4]) : null;
>>>>>>> ed612d75
            return earningsQuery(params, systemWideUserId);
        }
        case 'net_saving': {
            const params = { unit: operationParams[1], currency: operationParams[2] };
<<<<<<< HEAD
            params.startTimeMillis = operationParams.length > 3 ? operationParams[3] : null;
            params.endTimeMillis = operationParams.length > 4 ? operationParams[4] : null;
=======
            params.startTimeMillis = operationParams.length > 3 ? Number(operationParams[3]) : null;
            params.endTimeMillis = operationParams.length > 4 ? Number(operationParams[4]) : null;
>>>>>>> ed612d75
            return netSavingQuery(params, systemWideUserId);
        }
        default:
            return null;
    }
};
/* eslint-enable no-magic-numbers */

/**
 * Retrieves figures for the user according to a simple set of instructions, of the form:
 * <variable_of_interest>::<unit>::<currency>(optionally::anything_else_relevant)
 * Currently supported:
 * balance::<unit>::<currency>> : gets the user's balance according to the specified currency
 * interest::<unit>::<currency>>::<sinceEpochMillis>> : adds up the interest capitalized and accrued since the given instant (in millis)
 * capitalization::<currency>::<startEpochMillis>>::<endEpochMillis> : adds up capitalization between times; if no times provided, returns last capitalization
 * total_earnings::<unit>::<currency>>::<startMillis>::<endMillis> : adds up interest + boosts in the period, or all time if no period provided
 * net_saving::<unit>::<currency>::<startMillis>::<endMillis> : adds up savings - withdrawals in the period, or all time
 */
module.exports.getUserAccountFigure = async ({ systemWideUserId, operation }) => {
    logger('User ID: ', systemWideUserId);
    const operationParams = operation.split('::');
    logger('Params for operation: ', operationParams);
    const resultOfOperation = await executeAggregateOperation(operationParams, systemWideUserId);
    logger('Result of operation: ', resultOfOperation);
    if (resultOfOperation) {
        return { amount: resultOfOperation.amount, unit: resultOfOperation.unit, currency: resultOfOperation.currency };
    }
    return null;
};<|MERGE_RESOLUTION|>--- conflicted
+++ resolved
@@ -135,24 +135,14 @@
         }
         case 'total_earnings': {
             const params = { unit: operationParams[1], currency: operationParams[2] };
-<<<<<<< HEAD
             params.startTimeMillis = operationParams.length > 3 ? operationParams[3] : null;
             params.endTimeMillis = operationParams.length > 4 ? operationParams[4] : null;
-=======
-            params.startTimeMillis = operationParams.length > 3 ? Number(operationParams[3]) : null;
-            params.endTimeMillis = operationParams.length > 4 ? Number(operationParams[4]) : null;
->>>>>>> ed612d75
             return earningsQuery(params, systemWideUserId);
         }
         case 'net_saving': {
             const params = { unit: operationParams[1], currency: operationParams[2] };
-<<<<<<< HEAD
             params.startTimeMillis = operationParams.length > 3 ? operationParams[3] : null;
             params.endTimeMillis = operationParams.length > 4 ? operationParams[4] : null;
-=======
-            params.startTimeMillis = operationParams.length > 3 ? Number(operationParams[3]) : null;
-            params.endTimeMillis = operationParams.length > 4 ? Number(operationParams[4]) : null;
->>>>>>> ed612d75
             return netSavingQuery(params, systemWideUserId);
         }
         default:

--- conflicted
+++ resolved
@@ -520,11 +520,7 @@
         key: { transactionId },
         value: { settlementStatus },
         table: config.get('tables.accountTransactions'),
-<<<<<<< HEAD
-        returning: 'updated_time'
-=======
         returnClause: 'updated_time'
->>>>>>> 79a21890
     };
 
     const resultOfUpdate = await rdsConnection.updateRecordObject(updateDef);

'use strict';

const logger = require('debug')('jupiter:activity:dynamo');

const crypto = require('crypto');
const config = require('config');
const moment = require('moment');

const util = require('ops-util-common');

const dynamoCommon = require('dynamo-common');

const Redis = require('ioredis');

const clientFloatVariablePrefix = config.get('cache.keyPrefixes.clientFloat');

const CACHE_TTL_IN_SECONDS = config.get('cache.ttls.clientFloat');
const HASH_ALGORITHM = config.get('bank.hash');

const relevantFloatColumns = [
    'accrualRateAnnualBps', 
    'bonusPoolShareOfAccrual', 
    'clientShareOfAccrual', 
    'prudentialFactor', 
    'defaultTimezone', 
    'currency', 
    'comparatorRates', 
    'bankDetails',
<<<<<<< HEAD
    'lockedSaveBonus',
    'bonusPoolSystemWideId'
=======
    'haltNewSaves'
>>>>>>> fe601117
];

const initiateCacheConnection = async () => {
    logger('Initiating connection to cache');
    try {
        const connectionToCache = new Redis({ 
            port: config.get('cache.port'), 
            host: config.get('cache.host')
        });
        logger('Successfully initiated connection to cache');
        return connectionToCache;
    } catch (error) {
        logger(`Error while initiating connection to cache. Error: ${JSON.stringify(error.message)}`);
        return null;
    }
};

// ///////////////////////////////////////////////////////////////////////////////////////////////////
// ////////////////////// FETCHING CLIENT-FLOAT VARS /////////////////////////////////////////////////
// ///////////////////////////////////////////////////////////////////////////////////////////////////

const fetchFloatVarsForBalanceCalcFromDB = async (clientId, floatId) => {
    logger(`Fetching 'float vars for balance calc' from database`);
    logger(`Fetching needed variables for clientId-floatId: ${clientId}-${floatId} from table: ${config.get('tables.clientFloatVars')}`);
    const rowFromDynamo = await dynamoCommon.fetchSingleRow(config.get('tables.clientFloatVars'), { clientId, floatId }, relevantFloatColumns);

    logger('Result from DynamoDB: ', rowFromDynamo);

    if (!rowFromDynamo) {
        throw new Error(`Error! No config variables found for client-float pair: ${clientId}-${floatId}`);
    }

    return rowFromDynamo;
};

const fetchFloatVarsForBalanceCalcFromCache = async (cacheKeyWithoutPrefixForFloatVars) => {
    logger(`Fetching 'float vars for balance calc' from cache`);
    const cache = await initiateCacheConnection();
    if (!cache || cache.status === 'connecting') {
        return { cache: null, responseFromCache: null };
    }

    const responseFromCache = await cache.get(`${clientFloatVariablePrefix}::${cacheKeyWithoutPrefixForFloatVars}`);
    return { cache, responseFromCache };
};

const fetchFloatVarsForBalanceCalcFromCacheOrDB = async (clientId, floatId) => {
    logger(`Fetching 'float vars for balance calc' from database or cache`);
    const cacheKeyWithoutPrefixForFloatVars = `${clientId}_${floatId}`;
    const { cache, responseFromCache } = await fetchFloatVarsForBalanceCalcFromCache(cacheKeyWithoutPrefixForFloatVars);
    if (!responseFromCache) {
        logger(`${cacheKeyWithoutPrefixForFloatVars} NOT found in cache`);
        const floatProjectionVars = await fetchFloatVarsForBalanceCalcFromDB(clientId, floatId);
        if (cache) {
            logger(`Successfully fetched 'float vars for balance calc' from database and stored in cache`);
            await cache.set(cacheKeyWithoutPrefixForFloatVars, JSON.stringify(cacheKeyWithoutPrefixForFloatVars), 'EX', CACHE_TTL_IN_SECONDS);
        }

        logger(`Successfully fetched 'float vars for balance calc' from database and NOT stored in cache`);
        return floatProjectionVars;
    }

    logger(`Successfully fetched 'interest rate' from cache`);
    return responseFromCache;
};

/**
 * This function fetches float variables for balance calculation.
 * @param {string} clientId The persisted client id.
 * @param {string} floatId The persisted fload id.
 */
module.exports.fetchFloatVarsForBalanceCalc = async (clientId, floatId) => {
    if (!clientId || !floatId) {
        throw new Error('Error! One of client ID or float ID missing');
    }

    return fetchFloatVarsForBalanceCalcFromCacheOrDB(clientId, floatId);
};

// ///////////////////////////////////////////////////////////////////////////////////////////////////
// ////////////////////// HANDLING BANK VERIFICATION /////////////////////////////////////////////////
// ///////////////////////////////////////////////////////////////////////////////////////////////////

// These functions handle storing the fact that a set of bank account details have been verified (or not)
const hashBankDetails = (bankDetails) => crypto.createHash(HASH_ALGORITHM).update(JSON.stringify({
    bankName: bankDetails.bankName,
    accountNumber: bankDetails.accountNumber,
    accountType: bankDetails.accountType
})).digest('hex');

const assembleUpdateParams = (itemKey, updateExpression, substitutionDict) => ({
    tableName: config.get('tables.bankVerification'),
    itemKey,
    updateExpression,
    substitutionDict,
    returnOnlyUpdated: true
});

module.exports.fetchBankVerificationResult = async (systemWideUserId, bankDetails) => {
    const accountHash = hashBankDetails(bankDetails);
    logger('Fetching with Hash: ', accountHash, ' and user ID: ', systemWideUserId);

    const lookupTable = config.get('tables.bankVerification');
    const lookupResult = await dynamoCommon.fetchSingleRow(lookupTable, { systemWideUserId, accountHash });
    logger('Retrieved bank verification record: ', lookupResult);

    if (util.isObjectEmpty(lookupResult)) {
        return null;
    }

    const lastAccessMoment = moment(lookupResult.lastAccessTime);
    const thresholdMoment = moment().subtract(config.get('bank.validity.length'), config.get('bank.validity.unit'));
    logger('Comparing last access: ', lastAccessMoment, ' to threshold: ', thresholdMoment);

    if (lastAccessMoment.isBefore(thresholdMoment)) {
        logger('Verification is too old, remove it and return no record');
        // note : we do not use TTLs because we may adjust this time period after rows written
        const itemKey = { systemWideUserId, accountHash };
        await dynamoCommon.deleteRow({ tableName: lookupTable, itemKey });
        return null;
    }

    return {
        verificationStatus: lookupResult.verificationStatus,
        verificationLog: lookupResult.verificationLog,
        creationMoment: moment(lookupResult.creationTime),
        lastAccessMoment
    };
};

const updateExistingResultFull = async (itemKey, verificationStatus, verificationLog) => {
    const accessTime = moment();
    // then the utter nightmare of the AWS SDK, even refractored/softened
    const updateClause = 'set verification_status = :vs, verification_log = :vl, last_access_time = :lt';
    const updateObject = { ':vs': verificationStatus, ':vl': verificationLog, ':lt': accessTime.valueOf() };
    const updateParams = assembleUpdateParams(itemKey, updateClause, updateObject);
    logger('Updating with params: ', updateParams);
    const updateResult = await dynamoCommon.updateRow(updateParams);
    logger('Result of update: ', updateResult);
    return updateResult;
};

module.exports.setBankVerificationResult = async ({ systemWideUserId, bankDetails, verificationStatus, verificationLog }) => {
    const accountHash = hashBankDetails(bankDetails);
    const lookupTable = config.get('tables.bankVerification');

    const itemKey = { systemWideUserId, accountHash };
    logger('Setting verification result, checking first for prior, with hash and userID: ', itemKey);
    const existingItem = await dynamoCommon.fetchSingleRow(lookupTable, itemKey);
    if (!util.isObjectEmpty(existingItem)) {
        return updateExistingResultFull(itemKey, verificationStatus, verificationLog);
    }

    const persistedTime = moment();

    const itemToInsert = {
        systemWideUserId,
        accountHash,
        creationTime: persistedTime.valueOf(),
        lastAccessTime: persistedTime.valueOf(),
        verificationStatus: verificationStatus
    };

    if (verificationLog) {
        itemToInsert.verificationLog = verificationLog;
    }

    logger('Persisting in DynamoDB: ', itemToInsert);
    const resultOfInsert = await dynamoCommon.insertNewRow(lookupTable, ['systemWideUserId', 'accountHash'], itemToInsert);
    logger('Result of insertion: ', resultOfInsert);

    return { ...resultOfInsert, persistedTime };
};

module.exports.updateLastVerificationUseTime = async (systemWideUserId, bankDetails, accessTime) => {
    const itemKey = { systemWideUserId, accountHash: hashBankDetails(bankDetails) }; 
    const updateInstruction = assembleUpdateParams(itemKey, 'set last_access_time = :at', { ':at': accessTime.valueOf() });

    logger('Sending update parameters to Dynamo: ', updateInstruction);
    const resultOfUpdate = await dynamoCommon.updateRow(updateInstruction);
    logger('Result from DDB: ', resultOfUpdate);

    return resultOfUpdate;
};

module.exports.warmupCall = async () => {
    const emptyRow = await dynamoCommon.fetchSingleRow(config.get('tables.clientFloatVars'), { clientId: 'non', floatId: 'existent' });
    logger('Warmup result: ', emptyRow);
    return emptyRow;
};<|MERGE_RESOLUTION|>--- conflicted
+++ resolved
@@ -26,12 +26,9 @@
     'currency', 
     'comparatorRates', 
     'bankDetails',
-<<<<<<< HEAD
     'lockedSaveBonus',
     'bonusPoolSystemWideId'
-=======
     'haltNewSaves'
->>>>>>> fe601117
 ];
 
 const initiateCacheConnection = async () => {

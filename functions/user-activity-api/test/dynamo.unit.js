'use strict';

const config = require('config');
const moment = require('moment');
const crypto = require('crypto');

const uuid = require('uuid/v4');

const sinon = require('sinon');
const chai = require('chai');

chai.use(require('sinon-chai'));
chai.use(require('chai-as-promised'));
const expect = chai.expect;

const fetchStub = sinon.stub();
const insertStub = sinon.stub();
const deleteStub = sinon.stub();
const updateStub = sinon.stub();

const cacheGetStub = sinon.stub();
const cacheSetStub = sinon.stub();
const momentStub = sinon.stub();

const proxyquire = require('proxyquire').noCallThru();

// todo : actually cover
class MockRedis { 
    constructor () { 
        this.get = cacheGetStub;
        this.set = cacheSetStub;
    }
}

const dynamo = proxyquire('../persistence/dynamodb', {
    'dynamo-common': {
        fetchSingleRow: fetchStub,
        insertNewRow: insertStub,
        deleteRow: deleteStub,
        updateRow: updateStub
    },
    'ioredis': MockRedis,
    'moment': momentStub,
    '@noCallThru': true
});

const testClientId = 'a_client_somewhere';
const testFloatId = 'usd_cash_primary';

const expectedFloatParameters = {
    'accrualRateBps': 250,
    'bonusPoolShare': 0.1,
    'clientCoShare': 0.1,
    'prudentialDiscount': 0.1,
    'timeZone': 'America/New_York',
    'currency': 'USD',
    'haltNewSaves': false
};

describe('** UNIT TESTING DYNAMO FETCH **', () => {

    before(() => {
        const expectedColumns = [
<<<<<<< HEAD
            'accrualRateAnnualBps', 'bonusPoolShareOfAccrual', 'clientShareOfAccrual', 'prudentialFactor', 'defaultTimezone',
            'currency', 'comparatorRates', 'bankDetails', 'lockedSaveBonus', 'bonusPoolSystemWideId'
        ]; 
=======
            'accrualRateAnnualBps', 
            'bonusPoolShareOfAccrual', 
            'clientShareOfAccrual', 
            'prudentialFactor', 
            'defaultTimezone', 
            'currency', 
            'comparatorRates', 
            'bankDetails', 
            'haltNewSaves'
        ]; 
        
>>>>>>> fe601117
        fetchStub.withArgs(config.get('tables.clientFloatVars'), { clientId: testClientId, floatId: testFloatId }, expectedColumns).
            resolves(expectedFloatParameters);
    });

    beforeEach(() => fetchStub.resetHistory());

    it('Fetches paramaters correctly when passed both IDs', async () => {
        const fetchedParams = await dynamo.fetchFloatVarsForBalanceCalc(testClientId, testFloatId);
        expect(fetchedParams).to.exist;
        expect(fetchedParams).to.deep.equal(expectedFloatParameters);
    });

    it('Throws an error when cannot find variables for client/float pair', async () => {
        const badClientId = `${testClientId}_mangled`;
        const expectedError = `Error! No config variables found for client-float pair: ${badClientId}-${testFloatId}`;
        await expect(dynamo.fetchFloatVarsForBalanceCalc(badClientId, testFloatId)).to.be.rejectedWith(expectedError);
    });

    it('Throws an error when missing one of the two needed IDs', async () => {
        const errorMsg = 'Error! One of client ID or float ID missing';
        await expect(dynamo.fetchFloatVarsForBalanceCalc(testClientId)).to.be.rejectedWith(errorMsg);
    });

    it('Handles warm up call', async () => {
        fetchStub.withArgs(config.get('tables.clientFloatVars'), { clientId: 'non', floatId: 'existent' }).resolves({});
        const warmupResult = await dynamo.warmupCall();
        expect(warmupResult).to.deep.equal({});
        expect(fetchStub).to.have.been.calledOnceWithExactly(config.get('tables.clientFloatVars'), { clientId: 'non', floatId: 'existent' });
    });

});

describe('** UNIT TESTING BANK DETAILS HANDLING **', () => {

    beforeEach(() => {
        fetchStub.reset();
        insertStub.reset();
        momentStub.reset();
    });

    const mockUserId = uuid();

    const mockBankDetails = {
        bankName: 'JPMs',
        accountNumber: '928392739187391',
        accountType: 'SAVINGS'    
    };

    const expectedHash = crypto.createHash('sha512').update(JSON.stringify({
        bankName: mockBankDetails.bankName,
        accountNumber: mockBankDetails.accountNumber,
        accountType: mockBankDetails.accountType
    })).digest('hex');

    it('Hashes and fetches prior bank verification results correctly', async () => {
        const mockCreatedTime = moment().subtract(3, 'days');
        // const mockCutOffTime = moment().subtract(180, 'days');

        const mockRow = { 
            systemWideUserId: mockUserId, 
            accountHash: expectedHash, 
            verificationStatus: 'VERIFIED', 
            verificationLog: 'All good',
            creationTime: mockCreatedTime.valueOf(),
            lastAccessTime: mockCreatedTime.valueOf() 
        };

        fetchStub.resolves(mockRow);

        momentStub.withArgs().returns(moment());
        momentStub.withArgs(mockCreatedTime.valueOf()).returns(mockCreatedTime);

        const result = await dynamo.fetchBankVerificationResult(mockUserId, mockBankDetails);
        expect(result).to.deep.equal({ 
            verificationStatus: 'VERIFIED', 
            verificationLog: 'All good', 
            creationMoment: mockCreatedTime,
            lastAccessMoment: mockCreatedTime 
        });

        const expectedKey = { systemWideUserId: mockUserId, accountHash: expectedHash };
        expect(fetchStub).to.have.been.calledOnceWithExactly('BankVerificationTable', expectedKey);
    });

    it('Returns appropriately if nothing is found', async () => {
        fetchStub.resolves({});

        const result = await dynamo.fetchBankVerificationResult(mockUserId, mockBankDetails);
        expect(result).to.be.null;

        const expectedKey = { systemWideUserId: mockUserId, accountHash: expectedHash };
        expect(fetchStub).to.have.been.calledOnceWithExactly('BankVerificationTable', expectedKey);
    });

    it('Excludes if verification is too old, and cleans row', async () => {
        const mockCreatedTime = moment().subtract(181, 'days');

        momentStub.withArgs().returns(moment());
        momentStub.withArgs(mockCreatedTime.valueOf()).returns(mockCreatedTime);
        
        fetchStub.resolves({ lastAccessTime: mockCreatedTime.valueOf() });
        deleteStub.resolves({ result: 'DELETED' });

        const result = await dynamo.fetchBankVerificationResult(mockUserId, mockBankDetails);
        expect(result).to.be.null;

        expect(fetchStub).to.have.been.calledOnce;
        expect(deleteStub).to.have.been.calledOnceWith({ 
            tableName: 'BankVerificationTable',
            itemKey: { systemWideUserId: mockUserId, accountHash: expectedHash }
        });

    });

    it('Hashes and stores correctly when passed details', async () => {
        const mockPersistedTime = moment();

        momentStub.returns(mockPersistedTime);
        insertStub.resolves({ result: 'SUCCESS' }); // args checked below

        const result = await dynamo.setBankVerificationResult({
            systemWideUserId: mockUserId, 
            bankDetails: mockBankDetails, 
            verificationStatus: 'VERIFIED',
            verificationLog: 'All good'
        });

        expect(result).to.deep.equal({ result: 'SUCCESS', persistedTime: mockPersistedTime });

        const expectedItem = {
            systemWideUserId: mockUserId,
            accountHash: expectedHash,
            verificationStatus: 'VERIFIED',
            verificationLog: 'All good',
            creationTime: mockPersistedTime.valueOf(),
            lastAccessTime: mockPersistedTime.valueOf()
        };

        expect(insertStub).to.have.been.calledOnceWithExactly('BankVerificationTable', ['systemWideUserId', 'accountHash'], expectedItem);
    });

    it('Updates last access time on end of withdrawal, if verified', async () => {
        const mockUpdatedTime = moment();

        updateStub.resolves({ result: 'SUCCESS' });
        const result = await dynamo.updateLastVerificationUseTime(mockUserId, mockBankDetails, mockUpdatedTime);
        expect(result).to.deep.equal({ result: 'SUCCESS' });

        expect(updateStub).to.have.been.calledOnceWithExactly({
            tableName: 'BankVerificationTable',
            itemKey: { systemWideUserId: mockUserId, accountHash: expectedHash },
            updateExpression: 'set last_access_time = :at',
            substitutionDict: { ':at': mockUpdatedTime.valueOf() },
            returnOnlyUpdated: true
        });
    });

});<|MERGE_RESOLUTION|>--- conflicted
+++ resolved
@@ -61,11 +61,6 @@
 
     before(() => {
         const expectedColumns = [
-<<<<<<< HEAD
-            'accrualRateAnnualBps', 'bonusPoolShareOfAccrual', 'clientShareOfAccrual', 'prudentialFactor', 'defaultTimezone',
-            'currency', 'comparatorRates', 'bankDetails', 'lockedSaveBonus', 'bonusPoolSystemWideId'
-        ]; 
-=======
             'accrualRateAnnualBps', 
             'bonusPoolShareOfAccrual', 
             'clientShareOfAccrual', 
@@ -74,10 +69,10 @@
             'currency', 
             'comparatorRates', 
             'bankDetails', 
+            'lockedSaveBonus',
+            'bonusPoolSystemWideId',
             'haltNewSaves'
         ]; 
-        
->>>>>>> fe601117
         fetchStub.withArgs(config.get('tables.clientFloatVars'), { clientId: testClientId, floatId: testFloatId }, expectedColumns).
             resolves(expectedFloatParameters);
     });

'use strict';

// const logger = require('debug')('jupiter:activity-rds:test');
const config = require('config');
const moment = require('moment-timezone');
const camelcase = require('camelcase');
const testHelper = require('./test.helper');

const chai = require('chai');
const expect = chai.expect;

const proxyquire = require('proxyquire').noCallThru();
const sinon = require('sinon');
chai.use(require('sinon-chai'));

const uuid = require('uuid/v4');

const queryStub = sinon.stub();
const insertStub = sinon.stub();
const multiTableStub = sinon.stub();
const multiOpStub = sinon.stub();

const uuidStub = sinon.stub();

class MockRdsConnection {
    constructor () {
        this.selectQuery = queryStub;
        this.insertRecords = insertStub;
        this.largeMultiTableInsert = multiTableStub;
        this.multiTableUpdateAndInsert = multiOpStub;
    }
}

const rds = proxyquire('../persistence/rds', {
    'rds-common': MockRdsConnection,
    'uuid/v4': uuidStub,
    '@noCallThru': true
});

const resetStubs = () => {
    testHelper.resetStubs(queryStub, insertStub, multiTableStub, multiOpStub, uuidStub);
    uuidStub.callsFake(uuid); // not actually a fake but call through is tricky, so this is simpler
};

const expectNoCalls = (stubList) => stubList.forEach((stub) => expect(stub).to.not.have.been.called);

const testFloatId = 'zar_cash_float';
const testClientId = 'pluto_savings_za';
const testUserId = uuid();
const testAccountId = uuid();

describe('*** USER ACTIVITY *** UNIT TEST RDS *** : Fetch floats and find transactions', () => {
    
    beforeEach(resetStubs);

    it('Obtain basic info on user account', async () => {
        const queryString = 'select owner_user_id, default_float_id, responsible_client_id, frozen from account_data.core_account_ledger where account_id = $1';
        queryStub.withArgs(queryString, sinon.match([testAccountId])).resolves([{ 
            'default_float_id': testFloatId,
            'responsible_client_id': testClientId,
            'owner_user_id': testUserId,
            'frozen': false
        }]);
        const floatResult = await rds.getOwnerInfoForAccount(testAccountId);
        expect(floatResult).to.exist;
        expect(floatResult).to.deep.equal({ clientId: testClientId, floatId: testFloatId, systemWideUserId: testUserId, frozen: false });
        expect(queryStub).to.have.been.calledOnceWithExactly(queryString, sinon.match([testAccountId]));
        expectNoCalls([insertStub, multiTableStub]);
    });

    // it('Call up a transaction via payment ref', async () => { });
    
});

describe('*** USER ACTIVITY *** UNIT TEST RDS *** Sums balances', () => {

    const testUserId1 = uuid();

    const testUserId2 = uuid();
    const testAccoundIdsMulti = [uuid(), uuid(), uuid()];

    const testBalance = Math.floor(100 * 100 * 100 * Math.random());
    const testBalanceCents = Math.round(testBalance);

    const txTable = config.get('tables.accountTransactions');
    const transTypes = ['USER_SAVING_EVENT', 'ACCRUAL', 'CAPITALIZATION', 'WITHDRAWAL', 'BOOST_REDEMPTION', 'BOOST_REVOCATION'];
    const txIndices = '$6, $7, $8, $9, $10, $11';
    const sumQuery = `select sum(amount), unit from ${txTable} where account_id = $1 and currency = $2 and ` +
        `settlement_status in ($3, $4) and settlement_time < to_timestamp($5) and transaction_type in (${txIndices}) group by unit`;
    // on this one we leave out the accrued
    const latestTxQuery = `select creation_time from ${txTable} where account_id = $1 and currency = $2 and settlement_status = 'SETTLED' ` +
        `and creation_time < to_timestamp($3) order by creation_time desc limit 1`;

    beforeEach(() => resetStubs());

    it('Obtain the balance of an account at a point in time correctly', async () => {
        const testTime = moment();
        const testLastTxTime = moment().subtract(5, 'hours');
        const queryArgs = [testAccountId, 'USD', 'SETTLED', 'ACCRUED', testTime.unix(), ...transTypes];
                
        queryStub.withArgs(sumQuery, queryArgs).resolves([
            { 'unit': 'HUNDREDTH_CENT', 'sum': testBalance }, { 'unit': 'WHOLE_CENT', 'sum': testBalanceCents }
        ]);
        queryStub.withArgs(latestTxQuery, [testAccountId, 'USD', testTime.unix()]).resolves([{ 'creation_time': testLastTxTime.format() }]);

        const expectedBalance = testBalance + (100 * testBalanceCents);
        
        const balanceResult = await rds.sumAccountBalance(testAccountId, 'USD', testTime);

        expect(balanceResult).to.exist;
        expect(balanceResult).to.have.property('amount', expectedBalance);
        expect(balanceResult).to.have.property('unit', 'HUNDREDTH_CENT');
        expect(balanceResult.lastTxTime.format()).to.equal(testLastTxTime.format());
    });

    it('Handle case of no prior transactions properly', async () => {
        const testTime = moment();
        const queryArgs = [testAccountId, 'USD', 'SETTLED', 'ACCRUED', testTime.unix(), ...transTypes];

        queryStub.withArgs(sumQuery, queryArgs).resolves([]);
        queryStub.withArgs(latestTxQuery, [testAccountId, 'USD', testTime.unix()]).resolves([]);
        
        const balanceResult = await rds.sumAccountBalance(testAccountId, 'USD', testTime);
        
        expect(balanceResult).to.exist;
        expect(balanceResult).to.deep.equal({ amount: 0, unit: 'HUNDREDTH_CENT', currency: 'USD', lastTxTime: null });
    });

    it('Fetches balance available for withdrawals', async () => {
        const testTime = moment();

        queryStub.onFirstCall().resolves([{ 'unit': 'HUNDREDTH_CENT', 'sum': 40000 }, { 'unit': 'WHOLE_CENT', 'sum': 40000 }]);
        queryStub.onSecondCall().resolves([{ 'unit': 'HUNDREDTH_CENT', 'sum': -1000 }, { 'unit': 'WHOLE_CENT', 'sum': -1000 }]);

        const balanceResult = await rds.calculateWithdrawalBalance(testAccountId, 'USD', testTime);
        expect(balanceResult).to.exist;
        expect(balanceResult).to.deep.equal({ amount: 3939000, unit: 'HUNDREDTH_CENT', currency: 'USD' });

        const expectedTxTypes = ['USER_SAVING_EVENT', 'ACCRUAL', 'CAPITALIZATION', 'WITHDRAWAL', 'BOOST_REDEMPTION'];

        const expectedBalanceQuery = 'select sum(amount), unit from transaction_data.core_transaction_ledger where account_id = $1 and ' +
            'currency = $2 and settlement_status in ($3, $4) and settlement_time < to_timestamp($5) and ' +
            'transaction_type in ($6, $7, $8, $9, $10) group by unit';

        const expectedWithdrawalsQuery = 'select sum(amount), unit from transaction_data.core_transaction_ledger where account_id = $1 and ' +
            'currency = $2 and settlement_status = $3 and transaction_type = $4 and group by unit';

        expect(queryStub).to.have.been.calledTwice;
        expect(queryStub).to.have.been.calledWithExactly(expectedBalanceQuery, [testAccountId, 'USD', 'SETTLED', 'ACCRUED', testTime.unix(), ...expectedTxTypes]);
        expect(queryStub).to.have.been.calledWithExactly(expectedWithdrawalsQuery, [testAccountId, 'USD', 'PENDING', 'WIHDRAWAL']);
    });

    it('Find an account ID for a user ID, single and multiple', async () => {
        // most recent account first
        const findQuery = 'select account_id from account_data.core_account_ledger where owner_user_id = $1 order by creation_time desc';
        queryStub.withArgs(findQuery, [testUserId1]).resolves([{ 'account_id': testAccountId }]);
        const multiAccountList = testAccoundIdsMulti.map((accountId) => ({ 'account_id': accountId }));
        queryStub.withArgs(findQuery, [testUserId2]).resolves(multiAccountList);

        const resultOfAccountQuerySingle = await rds.findAccountsForUser(testUserId1);
        expect(resultOfAccountQuerySingle).to.exist;
        expect(resultOfAccountQuerySingle).to.deep.equal([testAccountId]);

        const resultOfAccountQueryMultiple = await rds.findAccountsForUser(testUserId2);
        expect(resultOfAccountQueryMultiple).to.exist;
        expect(resultOfAccountQueryMultiple).to.deep.equal(testAccoundIdsMulti);

        expect(queryStub.callCount).to.equal(2);
        expect(queryStub.getCall(0).calledWithExactly(findQuery, [testUserId1])).to.equal(true);
        expect(queryStub.getCall(1).calledWithExactly(findQuery, [testUserId2])).to.equal(true);
        expectNoCalls([insertStub, multiTableStub]);
    });

});

describe('*** UNIT TEST UTILITY FUNCTIONS ***', async () => {

    const testTxId = uuid();
    const testSaveAmount = 1000;
    
    const expectedRowItem = {
        'account_transaction_id': testTxId,
        'account_id': testAccountId,
        'currency': 'ZAR',
        'unit': 'HUNDREDTH_CENT',
        'amount': testSaveAmount,
        'float_id': testFloatId,
        'client_id': testClientId,
        'settlement_status': 'SETTLED',
        'initiation_time': moment().subtract(5, 'minutes').format(),
        'settlement_time': moment().format()
    };

    const expectedTxRow = {
        'transaction_id': testTxId,
        'account_id': testAccountId,
        'creation_time': moment().format(),
        'transaction_type': 'ALLOCATION',
        'settlement_status': 'SETTLED',
        'amount': '100',
        'currency': 'USD',
        'unit': 'HUNDREDTH_CENT',
        'human_reference': 'BUSANI7'
    };

    const testPendingTransactions = [
        {'transaction_type': 'USER_SAVING_EVENT', 'amount': '100', 'unit': 'WHOLE_CENT', 'currency': 'USD' },
        {'transaction_type': 'WITHDRAWAL', 'amount': '50', 'unit': 'WHOLE_CURRENCY', 'currency': 'USD' }
    ];

    const camelizeKeys = (object) => Object.keys(object).reduce((o, key) => ({ ...o, [camelcase(key)]: object[key] }), {});

    beforeEach(() => {
        resetStubs();
    });

    it('Fetches transaction', async () => {
        const txQuery = `select * from ${config.get('tables.accountTransactions')} where transaction_id = $1`;
        queryStub.withArgs(txQuery, [testTxId]).resolves([expectedRowItem]);
        const result = await rds.fetchTransaction(testTxId);
        expect(result).to.exist;
        expect(result).to.deep.equal(camelizeKeys(expectedRowItem));
        expect(queryStub).to.have.been.calledOnceWithExactly(txQuery, [testTxId]);
    });

    it('Fetches logs for transaction', async () => {
        const logQuery = `select * from account_data.account_log where transaction_id = $1`;
        queryStub.withArgs(logQuery, [testTxId]).resolves([{ 'log_id': 'some-log', 'log_type': 'ADMIN_SETTLED_SAVE' }]);
        const result = await rds.fetchLogsForTransaction(testTxId);
        expect(result).to.deep.equal([{ logId: 'some-log', logType: 'ADMIN_SETTLED_SAVE' }]);
    });

    it('Fetches prior transactions', async () => {
        const selectQuery = `select * from ${config.get('tables.accountTransactions')} where account_id = $1 ` +
<<<<<<< HEAD
            `and settlement_status in ($2, $3) and transaction_type in ($4, $5, $6, $7, $8) order by creation_time desc`;
        const selectValues = [testAccountId, 'SETTLED', 'LOCKED', 'USER_SAVING_EVENT', 'WITHDRAWAL', 'BOOST_REDEMPTION', 'CAPITALIZATION', 'BOOST_POOL_FUNDING'];
=======
            `and settlement_status = $2 and transaction_type in ($3, $4, $5, $6, $7, $8) order by creation_time desc`;
        const selectValues = [testAccountId, 'SETTLED', 'USER_SAVING_EVENT', 'WITHDRAWAL', 'BOOST_REDEMPTION', 'CAPITALIZATION', 'BOOST_POOL_FUNDING', 'BOOST_REVOCATION'];
>>>>>>> b4159169

        queryStub.resolves([expectedTxRow, expectedTxRow, expectedTxRow]);
        const priorTxs = await rds.fetchTransactionsForHistory(testAccountId);

        expect(priorTxs).to.exist;
        expect(priorTxs).to.deep.equal([expectedTxRow, expectedTxRow, expectedTxRow].map((row) => camelizeKeys(row)));
        expect(queryStub).to.have.been.calledOnceWithExactly(selectQuery, selectValues);
    });

    it('Fetches pending transactions', async () => {
        const selectQuery = `select * from ${config.get('tables.accountTransactions')} where account_id = $1 ` +
            `and settlement_status = $2 and transaction_type in ($3, $4) order by creation_time desc`;
        const selectValues = [testAccountId, 'PENDING', 'USER_SAVING_EVENT', 'WITHDRAWAL'];

        queryStub.resolves(testPendingTransactions);
        const priorTxs = await rds.fetchPendingTransactions(testAccountId);

        expect(priorTxs).to.exist;
        expect(priorTxs).to.deep.equal(testPendingTransactions.map((row) => camelizeKeys(row)));
        expect(queryStub).to.have.been.calledOnceWithExactly(selectQuery, selectValues);
    });

    it('Finds most common currency', async () => {
        const currencyQuery = `select currency, count(currency) as currency_count from ${config.get('tables.accountTransactions')} where account_id = $1 group by currency order by currency_count desc limit 1`;
        queryStub.withArgs(currencyQuery, [testAccountId]).resolves([{ 'currency': 'USD', 'currency_count': 10 }]);
        const result = await rds.findMostCommonCurrency(testAccountId);
        expect(result).to.exist;
        expect(result).to.deep.equal('USD');
        expect(queryStub).to.have.been.calledOnceWithExactly(currencyQuery, [testAccountId]);
    });

    it('Fetches human ref & tags properly', async () => {
        const query = `select account_id, human_ref, tags from account_data.core_account_ledger where owner_user_id = $1 ` + 
            `order by creation_time desc limit 1`;
        queryStub.resolves([{ 'human_ref': 'SOMEREF', 'account_id': 'some-id', 'tags': ['some_tag'] }]);
        const result = await rds.findHumanRefForUser(testUserId);
        expect(result).to.deep.equal([{ humanRef: 'SOMEREF', accountId: 'some-id', tags: ['some_tag'] }]);
        expect(queryStub).to.have.been.calledOnceWithExactly(query, [testUserId]);
    });

    it('Checks if a boost is available', async () => {
        const testBoostCount = 10;

        const boostQuery = `select count(*) from boost_data.boost_account_status inner join boost_data.boost on ` + 
            `boost_data.boost.boost_id = boost_data.boost_account_status.boost_id where account_id = $1 and ` +
            `boost_data.boost.active = true and boost_data.boost.end_time > current_timestamp and ` +
            `boost_data.boost_account_status.boost_status in ($2, $3, $4)`;
        const boostValues = [testAccountId, 'CREATED', 'OFFERED', 'PENDING'];        
        
        queryStub.resolves([{ 'count': testBoostCount }]);

        const result = await rds.countAvailableBoosts(testAccountId);
        expect(result).to.equal(10);

        expect(queryStub).to.have.been.calledOnceWithExactly(boostQuery, boostValues);
    });

    // just being careful; other stuff is handled above, so
    it('Returns 0 if no count', async () => {
        queryStub.resolves([]);
        const result = await rds.countAvailableBoosts(testAccountId);
        expect(result).to.equal(0);
    });

    it('Counts settled saves', async () => {
        const countQuery = `select count(transaction_id) from ${config.get('tables.accountTransactions')} where account_id = $1 and ` +
            `transaction_type = $2 and settlement_status = $3`;
        queryStub.withArgs(countQuery, [testAccountId, 'USER_SAVING_EVENT', 'SETTLED']).resolves([{ 'count': 12 }]);
        const resultOfCount = await rds.countSettledSaves(testAccountId);
        expect(resultOfCount).to.exist;
        expect(resultOfCount).to.deep.equal(12);
        expect(queryStub).to.have.been.calledOnceWithExactly(countQuery, [testAccountId, 'USER_SAVING_EVENT', 'SETTLED']);
    });

    it('Returns 0 where no settled saves are found', async () => {
        const countQuery = `select count(transaction_id) from ${config.get('tables.accountTransactions')} where account_id = $1 and ` +
            `transaction_type = $2 and settlement_status = $3`;
        queryStub.withArgs(countQuery, [testAccountId, 'USER_SAVING_EVENT', 'SETTLED']).resolves([]);
        const resultOfCount = await rds.countSettledSaves(testAccountId);
        expect(resultOfCount).to.exist;
        expect(resultOfCount).to.deep.equal(0);
        expect(queryStub).to.have.been.calledOnceWithExactly(countQuery, [testAccountId, 'USER_SAVING_EVENT', 'SETTLED']);
    });

    it('Fetches Finworks account number', async () => {
        const userAccountTable = config.get('tables.accountLedger');
        const selectQuery = `select tags from ${userAccountTable} where account_id = $1`;

        queryStub.resolves([{ tags: ['TEST_TAG::1', 'TEST_TAG::2', 'FINWORKS::POL1'] }]);

        const result = await rds.fetchAccountTagByPrefix(testAccountId, 'FINWORKS');

        expect(result).to.exist;
        expect(result).to.deep.equal('POL1');
        expect(queryStub).to.have.been.calledOnceWithExactly(selectQuery, [testAccountId]);
    });

    it('Fetches bank reference information', async () => {
        const accountTable = config.get('tables.accountLedger');
        const txTable = config.get('tables.accountTransactions');

        const selectQuery = `select human_ref, owner_user_id, count(transaction_id) from ${accountTable} left join ${txTable} ` +
            `on ${accountTable}.account_id = ${txTable}.account_id where ${accountTable}.account_id = $1 ` + 
            `and transaction_type in ($2, $3) group by human_ref, owner_user_id`;

        queryStub.resolves([{ 'human_ref': 'BUS123', 'count': 2, 'owner_user_id': testUserId }]);

        const bankRefInfo = await rds.fetchInfoForBankRef(testAccountId);

        expect(bankRefInfo).to.exist;
        expect(bankRefInfo).to.deep.equal({ humanRef: 'BUS123', count: 2, ownerUserId: testUserId });
        expect(queryStub).to.have.been.calledOnceWithExactly(selectQuery, [testAccountId, 'USER_SAVING_EVENT', 'WITHDRAWAL']);
    });

    it('Checks for duplicate saves', async () => {
        const selectQuery = `select * from ${config.get('tables.accountTransactions')} where account_id = $1 and ` +
            `amount = $2 and currency = $3 and unit = $4 and settlement_status in ($5, $6) and ` +
            `creation_time > $7 order by creation_time desc limit 1`;

        const selectValues = [testAccountId, testSaveAmount, 'ZAR', 'HUNDREDTH_CENT', 'INITIATED', 'PENDING', sinon.match.string];

        queryStub.resolves([expectedTxRow]);

        const params = {
            accountId: testAccountId,
            amount: testSaveAmount,
            currency: 'ZAR',
            unit: 'HUNDREDTH_CENT'
        };

        const resultOfCheck = await rds.checkForDuplicateSave(params);

        expect(resultOfCheck).to.exist;
        expect(resultOfCheck).to.deep.equal(camelizeKeys(expectedTxRow));
        expect(queryStub).to.have.been.calledOnceWithExactly(selectQuery, selectValues);
    });

});

describe('*** UNIT TEST SAVINGS HEAT PERSISTENCE FUNCTIONS ***', () => {
    const testBalance = Math.floor(100 * 100 * 100 * Math.random());
    const testBalanceCents = Math.round(testBalance);

    const accountTxTable = config.get('tables.accountTransactions');


    beforeEach(() => {
        resetStubs();
    });

    it('Fetches account ids', async () => {
        const selectQuery = `select account_id from ${config.get('tables.accountLedger')} where frozen = $1`;
        queryStub.withArgs(selectQuery, [false]).resolves([
            { 'account_id': testAccountId },
            { 'account_id': testAccountId },
            { 'account_id': testAccountId },
            { 'account_id': testAccountId }
        ]);

        const resultOfFetch = await rds.fetchAccounts();

        expect(resultOfFetch).to.exist;
        expect(resultOfFetch).to.deep.equal([testAccountId, testAccountId, testAccountId, testAccountId]);
    });

    it('Fecthes account ids for float', async () => {
        const selectQuery = `select account_id from ${config.get('tables.accountLedger')} where default_float_id = $1 and frozen = $2`;
        queryStub.withArgs(selectQuery, [testFloatId, false]).resolves([
            { 'account_id': testAccountId },
            { 'account_id': testAccountId },
            { 'account_id': testAccountId },
            { 'account_id': testAccountId }
        ]);

        const resultOfFetch = await rds.findAccountsForFloat(testFloatId);

        expect(resultOfFetch).to.exist;
        expect(resultOfFetch).to.deep.equal([testAccountId, testAccountId, testAccountId, testAccountId]);
    });

    it('Fetches account ids for client', async () => {
        const selectQuery = `select account_id from ${config.get('tables.accountLedger')} where responsible_client_id = $1 and frozen = $2`;
        queryStub.withArgs(selectQuery, [testClientId, false]).resolves([
            { 'account_id': testAccountId },
            { 'account_id': testAccountId },
            { 'account_id': testAccountId },
            { 'account_id': testAccountId }
        ]);

        const resultOfFetch = await rds.findAccountsForClient(testClientId);

        expect(resultOfFetch).to.exist;
        expect(resultOfFetch).to.deep.equal([testAccountId, testAccountId, testAccountId, testAccountId]);
    });

    it('Sums total amount saved by user over lifetime', async () => {
        const selectQuery = `select sum(amount), unit from ${accountTxTable} where account_id = $1 and currency = $2 and ` +
            `settlement_status = $3 and transaction_type = $4 group by unit`;
        const selectValues = [testAccountId, 'ZAR', 'SETTLED', 'USER_SAVING_EVENT'];

        queryStub.withArgs(selectQuery, selectValues).resolves([{ 'unit': 'HUNDREDTH_CENT', 'sum': testBalance }, { 'unit': 'WHOLE_CENT', 'sum': testBalanceCents }]);
        const expectedBalance = testBalance + (100 * testBalanceCents);

        const resultOfSum = await rds.sumTotalAmountSaved(testAccountId, 'ZAR');

        expect(resultOfSum).to.exist;
        expect(resultOfSum).to.deep.equal({ amount: expectedBalance, unit: 'HUNDREDTH_CENT', currency: 'ZAR' });
    });

    it('Sums total amount saved by user over last month', async () => {
        const selectQuery = `select sum(amount), unit from ${accountTxTable} where account_id = $1 and currency = $2 and ` +
            `settlement_status = $3 and transaction_type = $4 and creation_time > $5 and creation_time < $6 group by unit`;
        const selectValues = [testAccountId, 'ZAR', 'SETTLED', 'USER_SAVING_EVENT', sinon.match.string, sinon.match.string];

        queryStub.withArgs(selectQuery, selectValues).resolves([{ 'unit': 'HUNDREDTH_CENT', 'sum': testBalance }, { 'unit': 'WHOLE_CENT', 'sum': testBalanceCents }]);
        const expectedBalance = testBalance + (100 * testBalanceCents);

        const resultOfSum = await rds.sumAmountSavedLastMonth(testAccountId, 'ZAR');

        expect(resultOfSum).to.exist;
        expect(resultOfSum).to.deep.equal({ amount: expectedBalance, unit: 'HUNDREDTH_CENT', currency: 'ZAR' });
    });

    it('Counts number of settled saved in previous month', async () => {
        const selectQuery = `select count(transaction_id) from ${config.get('tables.accountTransactions')} where account_id = $1 and ` +
            `transaction_type = $2 and settlement_status = $3 and creation_time > $4 and creation_time < $5`;
        const selectValues = [testAccountId, 'USER_SAVING_EVENT', 'SETTLED', sinon.match.string, sinon.match.string];

        queryStub.withArgs(selectQuery, selectValues).resolves([{ 'count': 22 }]);
        const resultOfCount = await rds.countSettledSavesForPrevMonth(testAccountId);

        expect(resultOfCount).to.exist;
        expect(resultOfCount).to.deep.equal(22);
    });

    it('Counts a users active saving buddies', async () => {
        const selectQuery = `select count(relationship_id) from ${config.get('tables.friendshipTable')} where initiated_user_id = $1 or accepted_user_id = $2 ` +
            `and relationship_status = $3`;
        const selectValues = [testUserId, testUserId, 'ACTIVE'];

        queryStub.withArgs(selectQuery, selectValues).resolves([{ 'count': 7 }]);
        const resultOfCount = await rds.countActiveSavingFriendsForUser(testUserId);

        expect(resultOfCount).to.exist;
        expect(resultOfCount).to.deep.equal(7);
    });

    it('Compiles list of saving friends with dates', async () => {
        // creation time not updated time to prevent gaming (via off/on)
        const selectQuery = `select relationship_id, initiated_user_id, creation_time from ${config.get('tables.friendshipTable')} where ` +
            `(initiated_user_id = $1 or accepted_user_id = $1) and relationship_status = $2`;
        const selectValues = [testUserId, 'ACTIVE'];

        const mockRelationshipId = uuid();
        const mockCreationTime = moment().subtract(7, 'days');

        const mockFriendship = { 'relationship_id': mockRelationshipId, 'creation_time': mockCreationTime.format(), 'initiated_user_id': testUserId };
        queryStub.withArgs(selectQuery, selectValues).resolves([mockFriendship]);

        const resultOfFetch = await rds.getMinimalFriendListForUser(testUserId);

        expect(resultOfFetch).to.exist;
        expect(resultOfFetch).to.deep.equal([{ relationshipId: mockRelationshipId, creationTime: moment(mockCreationTime.format()), initiatedUserId: testUserId }]);
    });

    it('Fetches account opened date', async () => {
        const testCreationTime = moment().format();
        const selectQuery = `select creation_time from ${config.get('tables.accountLedger')} where account_id = $1`;
        queryStub.withArgs(selectQuery, [testAccountId]).resolves([{ 'creation_time': testCreationTime }]);

        const resultOfFetch = await rds.getAccountOpenedDateForHeatCalc(testAccountId);
        expect(resultOfFetch).to.exist;
        expect(resultOfFetch).to.deep.equal(testCreationTime);
    });

});<|MERGE_RESOLUTION|>--- conflicted
+++ resolved
@@ -230,15 +230,10 @@
         expect(result).to.deep.equal([{ logId: 'some-log', logType: 'ADMIN_SETTLED_SAVE' }]);
     });
 
-    it('Fetches prior transactions', async () => {
+    it.only('Fetches prior transactions', async () => {
         const selectQuery = `select * from ${config.get('tables.accountTransactions')} where account_id = $1 ` +
-<<<<<<< HEAD
-            `and settlement_status in ($2, $3) and transaction_type in ($4, $5, $6, $7, $8) order by creation_time desc`;
-        const selectValues = [testAccountId, 'SETTLED', 'LOCKED', 'USER_SAVING_EVENT', 'WITHDRAWAL', 'BOOST_REDEMPTION', 'CAPITALIZATION', 'BOOST_POOL_FUNDING'];
-=======
-            `and settlement_status = $2 and transaction_type in ($3, $4, $5, $6, $7, $8) order by creation_time desc`;
-        const selectValues = [testAccountId, 'SETTLED', 'USER_SAVING_EVENT', 'WITHDRAWAL', 'BOOST_REDEMPTION', 'CAPITALIZATION', 'BOOST_POOL_FUNDING', 'BOOST_REVOCATION'];
->>>>>>> b4159169
+            `and settlement_status in ($2, $3) and transaction_type in ($4, $5, $6, $7, $8, $9) order by creation_time desc`;
+        const selectValues = [testAccountId, 'SETTLED', 'LOCKED', 'USER_SAVING_EVENT', 'WITHDRAWAL', 'BOOST_REDEMPTION', 'CAPITALIZATION', 'BOOST_POOL_FUNDING', 'BOOST_REVOCATION'];
 
         queryStub.resolves([expectedTxRow, expectedTxRow, expectedTxRow]);
         const priorTxs = await rds.fetchTransactionsForHistory(testAccountId);

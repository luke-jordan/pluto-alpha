'use strict';

process.env.NODE_ENV = 'test';

const logger = require('debug')('jupiter:balance:test');
const BigNumber = require('bignumber.js');
const moment = require('moment-timezone');
const fs = require('fs');

const chai = require('chai');
const expect = chai.expect;

const proxyquire = require('proxyquire');
const sinon = require('sinon');
chai.use(require('sinon-chai'));

const uuid = require('uuid/v4');
chai.use(require('chai-uuid'));

const testHelper = require('./test.helper');

const testAccountId = uuid();
const testUserId = '27b00e1c-4f32-4631-a67b-88aaf5a01d0c';

// note : in future at some time will need to handle user in different time zone to float
const testTimeZone = 'America/New_York';
const testTimeNow = moment.tz(testTimeZone);
logger('Set test time now to : ', testTimeNow);
const testTimeEOD = testTimeNow.clone().endOf('day');

const testClientId = 'a_client_somewhere';
const testFloatId = 'usd_cash_primary';

const testAccrualRateBps = 250;
const testBonusPoolShare = 0.1; // percent of an accrual (not bps)
const testClientCoShare = 0.05; // as above
const testPrudentialDiscountFactor = 0.1; // percent, how much to reduce projected increment by

const divisorForAccrual = 365;
const expectedNetAccrualRateBps = new BigNumber(testAccrualRateBps / divisorForAccrual).
    times(new BigNumber(1 - testBonusPoolShare - testClientCoShare - testPrudentialDiscountFactor));
logger('Net daily rate: ', expectedNetAccrualRateBps.toNumber());

// const testAccumulatedBalance = BigNumber(Math.floor(10000 * 100 * 100 * Math.random()));
const toHundredthCent = 100 * 100;
const testAmountUsd = 500;
const testAccumulatedBalance = new BigNumber(testAmountUsd).times(toHundredthCent);
const expectedAmountAccruedToday = testAccumulatedBalance.times(expectedNetAccrualRateBps).dividedBy(toHundredthCent);

const expectedBalanceToday = testAccumulatedBalance.plus(expectedAmountAccruedToday).decimalPlaces(0).toNumber();

const expectedNumberOfDays = 5;
const effectiveDailyRate = expectedAmountAccruedToday.dividedBy(testAccumulatedBalance);
logger('Effective daily rate: ', effectiveDailyRate.toNumber());
const expectedBalanceSubsequentDays = Array.from(Array(expectedNumberOfDays).keys()).map((day) => {
    // note: lots of bignumber and fp weirdness to watch out for in here, hence splitting it and making very explicit
    const rebasedDay = day + 1;
    const multiplier = effectiveDailyRate.plus(1).pow(rebasedDay + 1);
    const endOfDay = testTimeEOD.clone().add(rebasedDay, 'days');
    const balanceEndOfDay = testAccumulatedBalance.times(multiplier); 
    logger('Test end of day: ', balanceEndOfDay.toNumber());
    return {
        'amount': balanceEndOfDay.decimalPlaces(0).toNumber(),
        'currency': 'USD',
        'unit': 'HUNDREDTH_CENT',
        'datetime': endOfDay.format(),
        'epochMilli': endOfDay.valueOf(),
        'timezone': endOfDay.tz()
    };
});

const accountBalanceQueryStub = sinon.stub();
const accountClientFloatStub = sinon.stub();
const findAccountsForUserStub = sinon.stub();
const floatPrincipalVarsStub = sinon.stub();

const handler = proxyquire('../handler', {
    './persistence/rds': { 
        'sumAccountBalance': accountBalanceQueryStub,
        'findClientAndFloatForAccount': accountClientFloatStub,
        'findAccountsForUser': findAccountsForUserStub
    },
    './persistence/dynamodb': {
        'fetchFloatVarsForBalanceCalc': floatPrincipalVarsStub
    },
    '@noCallThru': true
});

const resetStubs = (historyOnly = true) => {
    if (historyOnly) {
        accountBalanceQueryStub.resetHistory();
        accountClientFloatStub.resetHistory();
        findAccountsForUserStub.resetHistory();
        floatPrincipalVarsStub.resetHistory();
    } else {
        accountBalanceQueryStub.reset();
        accountClientFloatStub.reset();
        findAccountsForUserStub.reset();
        floatPrincipalVarsStub.reset();
    }
};

describe('Fetches user balance and makes projections', () => {
    
    const wellFormedResultBody = {
        accountId: [testAccountId],
        currentBalance: {
            'amount': testAccumulatedBalance.decimalPlaces(0).toNumber(),
            'unit': 'HUNDREDTH_CENT',
            'currency': 'USD',
            'datetime': testTimeNow.format(),
            'epochMilli': testTimeNow.valueOf(),
            'timezone': testTimeZone
        },
        balanceEndOfToday: {
            'amount': expectedBalanceToday,
            'currency': 'USD',
            'unit': 'HUNDREDTH_CENT',
            'datetime': testTimeEOD.format(),
            'epochMilli': testTimeEOD.valueOf(),
            'timezone': testTimeZone
        },
        balanceSubsequentDays: expectedBalanceSubsequentDays
    };

    const checkResultIsWellFormed = (balanceAndProjections, expectedBody = wellFormedResultBody) => {
        expect(balanceAndProjections).to.exist;
        expect(balanceAndProjections.statusCode).to.equal(200);
        expect(balanceAndProjections).to.have.property('body');
        const resultBody = JSON.parse(balanceAndProjections.body);
        expect(resultBody).to.deep.equal(expectedBody);
    };

    const checkErrorResultForMsg = (errorResult, expectedErrorMsg) => {
        expect(errorResult).to.exist;
        expect(errorResult.statusCode).to.equal(400);
        expect(errorResult.body).to.equal(expectedErrorMsg);
    };

    const stripCurrBalanceDateTime = (expectedBody) => {
        const strippedBalance = expectedBody.currentBalance;
        Reflect.deleteProperty(strippedBalance, 'datetime');
        Reflect.deleteProperty(strippedBalance, 'epochMilli');
        expectedBody.currentBalance = strippedBalance;
        return expectedBody;
    };

    before(() => {
        // logger('Test time now: ', testTimeNow.format(), ' and end of day: ', testTimeEOD.format());
        // logger('Expected balance at end of day: ', expectedBalanceToday);
        // logger('Effective daily rate: ', effectiveDailyRate.toNumber());
        // logger('Balances subsequent days, first: ', expectedBalanceSubsequentDays[0]);
        // resetStubs(false);
        
        accountBalanceQueryStub.withArgs(testAccountId, 'USD', testHelper.anyMoment).resolves({ 
            amount: testAccumulatedBalance.decimalPlaces(0).toNumber(), 
            unit: 'HUNDREDTH_CENT'
        });
        accountClientFloatStub.withArgs(testAccountId).resolves({ clientId: testClientId, floatId: testFloatId });
        findAccountsForUserStub.withArgs(testUserId).resolves([testAccountId]);
        
        floatPrincipalVarsStub.withArgs(testClientId, testFloatId).resolves({ 
            accrualRateAnnualBps: testAccrualRateBps, 
            bonusPoolShareOfAccrual: testBonusPoolShare, 
            clientShareOfAccrual: testClientCoShare,
            prudentialFactor: testPrudentialDiscountFactor,
            defaultTimezone: 'America/New_York',
            currency: 'USD'
        });
    });

    beforeEach(() => resetStubs(true));

    after(() => resetStubs(false));

    it('The wrapper retrieves defaults, and processes, based on auth context', async () => {
<<<<<<< HEAD
        const authContext = {
            systemWideUserId: testUserId
        };
        // accountBalanceQueryStub.withArgs(testAccountId, 'USD', testHelper.anyMoment);
        const balanceAndProjections = await handler.balanceWrapper(null, authContext);
=======
        const authEvent = JSON.parse(fs.readFileSync('./test/auth-event-balance.json'));
        // accountBalanceQueryStub.withArgs(testAccountId, 'USD', testHelper.anyMoment);
        const balanceAndProjections = await handler.balanceWrapper(authEvent);
>>>>>>> 535cd494
        
        // logger('Received: ', balanceAndProjections);
        const expectedBody = stripCurrBalanceDateTime(JSON.parse(JSON.stringify(wellFormedResultBody)));
        
        // usual sinon annoying stubornness on matching means passing to helper isn't working, so unspooling
        expect(balanceAndProjections).to.exist.and.have.property('statusCode', 200);
        const bodyReturned = JSON.parse(balanceAndProjections.body);
        expect(bodyReturned).to.exist;
        expect(bodyReturned.currentBalance.datetime).to.be.a.string;
        expect(bodyReturned.currentBalance.epochMilli).to.be.a('number');
        // and this is the point at which I truly loathe Sinon and matchers, which can be utterly stupid; what follows 
        // becomes necessary to get around matching equality
        const strippedReturned = stripCurrBalanceDateTime(bodyReturned);
        expect(strippedReturned).to.deep.equal(expectedBody);
    
    });


    it('Obtains balance and future projections correctly when given an account ID', async () => {
        const balanceAndProjections = await handler.balance({ 
            accountId: testAccountId,
            clientId: testClientId,
            floatId: testFloatId, 
            currency: 'USD', 
            atEpochMillis: testTimeNow.valueOf(),
            timezone: testTimeZone
        });
        logger('Result: ', balanceAndProjections);
        checkResultIsWellFormed(balanceAndProjections);
    });

    it('Obtains balance and future projections correctly when given a system wide user ID, single and multiple accounts', async () => {
        const balanceAndProjections = await handler.balance({ 
            userId: testUserId, 
            currency: 'USD', 
            atEpochMillis: testTimeNow.valueOf(),
            timezone: testTimeZone,
            clientId: testClientId,
            floatId: testFloatId 
        });

        checkResultIsWellFormed(balanceAndProjections);
    });

    it('Obtains balance and future projections for default client and float when given an account Id or user Id', async () => {
        const commonParams = {
            currency: 'USD',
            atEpochMillis: testTimeNow.valueOf(),
            timezone: testTimeZone
        };

        const accountIdParams = JSON.parse(JSON.stringify(commonParams));
        accountIdParams.accountId = testAccountId;
        const userIdParams = JSON.parse(JSON.stringify(commonParams));
        userIdParams.userId = testUserId;

        const balanceAndProjectionsAccountId = await handler.balance(accountIdParams);
        checkResultIsWellFormed(balanceAndProjectionsAccountId);

        const balanceAndProjectionsUserId = await handler.balance(userIdParams);
        checkResultIsWellFormed(balanceAndProjectionsUserId);
    });

    it('Obtains balance but leaves out future projections if days to project is is 0', async () => {
        const zeroDaysParams = {
            userId: testUserId,
            currency: 'USD',
            atEpochMillis: testTimeNow.valueOf(),
            timezone: testTimeZone,
            daysToProject: 0
        };

        const resultWithoutDays = JSON.parse(JSON.stringify(wellFormedResultBody));
        Reflect.deleteProperty(resultWithoutDays, 'balanceSubsequentDays');
        const balanceWithoutProjections = await handler.balance(zeroDaysParams);
        logger('Result: ', balanceWithoutProjections);
        checkResultIsWellFormed(balanceWithoutProjections, resultWithoutDays);
    });

    it('Returns an error code when neither account ID or user ID is provided, or no currency', async () => {
        const expectedErrorMsg = 'No account or user ID provided';
        const errorResult = await handler.balance({ currency: 'USD', atEpochMillis: testTimeNow.valueOf() });
        checkErrorResultForMsg(errorResult, expectedErrorMsg);

        const expectedNoCurrencyMsg = 'No currency provided for this request';
        const errorResultCurrency = await handler.balance({ accountId: testAccountId, atEpochMillis: testTimeNow.valueOf() });
        checkErrorResultForMsg(errorResultCurrency, expectedNoCurrencyMsg);
    });

    it('Returns an error code when timezone information, but defaults to current time if no time given', async () => {
        const expectedErrorMsgTime = 'No time for balance calculation provided';
        const expectedErrorMsgZone = 'No timezone provided for user';

        const errorResult1 = await handler.balance({
            accountId: testAccountId,
            timezone: testTimeZone,
            currency: 'USD'
        });
        checkErrorResultForMsg(errorResult1, expectedErrorMsgTime);

        const errorResult2 = await handler.balance({
            accountId: testAccountId,
            currency: 'USD',
            atEpochMillis: testTimeNow.valueOf()
        });
        checkErrorResultForMsg(errorResult2, expectedErrorMsgZone);

    });

});<|MERGE_RESOLUTION|>--- conflicted
+++ resolved
@@ -174,17 +174,9 @@
     after(() => resetStubs(false));
 
     it('The wrapper retrieves defaults, and processes, based on auth context', async () => {
-<<<<<<< HEAD
-        const authContext = {
-            systemWideUserId: testUserId
-        };
-        // accountBalanceQueryStub.withArgs(testAccountId, 'USD', testHelper.anyMoment);
-        const balanceAndProjections = await handler.balanceWrapper(null, authContext);
-=======
         const authEvent = JSON.parse(fs.readFileSync('./test/auth-event-balance.json'));
         // accountBalanceQueryStub.withArgs(testAccountId, 'USD', testHelper.anyMoment);
         const balanceAndProjections = await handler.balanceWrapper(authEvent);
->>>>>>> 535cd494
         
         // logger('Received: ', balanceAndProjections);
         const expectedBody = stripCurrBalanceDateTime(JSON.parse(JSON.stringify(wellFormedResultBody)));

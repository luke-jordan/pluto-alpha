{
    "aws": {
        "endpoints": {
            "dynamodb": null
        },
        "region": "eu-west-1"
    },
    "finworks": {
        "sendInvestment": true
    },
    "tables": {
        "accountTransactions": "transaction_data.core_transaction_ledger",
        "rewardTransactions": "transaction_data.core_transaction_ledger",
        "friendshipTable": "friend_data.core_friend_relationship",
        "floatTransactions": "float_data.float_transaction_ledger",
        "accountLedger": "account_data.core_account_ledger",
        "accountLog": "account_data.account_log",
        "boostMaster": "boost_data.boost",
        "boostJoin": "boost_data.boost_account_status",
        "pointHeatDefinition": "transaction_data.event_point_list",
        "heatPointsLedger": "transaction_data.point_log",
        "heatLevelThreshold": "transaction_data.point_heat_level",
        "heatStateLedger": "transaction_data.user_heat_state",
        "clientFloatVars": "ClientFloatTable",
        "bankVerification": "BankVerificationTable"
    },
    "db": {
        "user": "save_tx_api_worker",
        "host": "localhost",
        "database": "jupiter",
        "password": "pwd_for_transaction_api",
        "port" :"5430"
    },
    "cache": {
        "port": 6739,
        "detailsTTL": 900,
        "host": "localhost",
        "keyPrefixes": {
            "withdrawal": "WITHDRAWAL_DETAILS",
            "profile": "USER_PROFILE",
            "account": "ACCOUNT_DETAILS",
            "clientFloat": "CLIENT_FLOAT",
            "savingHeat": "SAVING_HEAT"
        },
        "ttls": {
            "withdrawal": 900,
            "profile": 25200,
            "account": 25200,
            "clientFloat": 3600,
            "savingHeat": 21600
        }
    },
    "projection": {
        "defaultDays": 3,
        "maxDays": 5
    },
    "lambdas": {
        "paymentUrlGet": "payment_url_request",
        "paymentStatusCheck": "payment_status_check",
        "systemWideIdLookup": "profile_find_by_details",
        "checkSavePayment": "save_payment_check",
        "fetchUserBalance": "balance_fetch",
        "userHistory": "user_log_reader",
        "fetchProfile": "profile_fetch",
        "createBalanceSheetAccount": "balance_sheet_acc_create",
        "addTxToBalanceSheet": "balance_sheet_acc_update",
        "userBankVerify": "bank_account_verify",
        "sendOutboundMessages": "outbound_comms_send",
        "calcSavingHeat": "user_save_heat_fetch",
        "connectFriendReferral": "friend_referral_connect",
        "createBoost": "boost_create"
    },
    "queues": {
        "boostProcess": "boost_process_queue",
        "balanceSheetUpdate": "balance_sheet_update_queue",
        "eventDlq": "<<insert_here>>"
    },
    "payment": {
        "test": false,
        "dummy": "OFF"
    },
    "bank": {
        "hash": "sha512",
        "validity": {
            "length": 180,
            "unit": "days"
        }
    },
    "publishing": {
        "userEvents": {
            "topicArn": "<<override here>>",
            "processingDlq": "<<insert_here>>",
            "withdrawalTopic": "<<insert_here>>"
        },
        "processingLambdas": {
            "boosts": "boost_event_process",
            "status": "profile_status_update"
        },
        "eventsEmailEnabled": true,
        "withdrawalEmailDestination": ["luke@jupitersave.com"],
        "saveEmailDestination": ["luke@jupitersave.com"],
        "eventsEmailAddress": "noreply@jupitersave.com",
        "accountsPhoneNumbers": ["<<insert_here>>"],
        "adminSiteUrl": "https://localhost:3000"
    },
    "templates": {
        "bucket": "staging.jupiter.templates",
        "saveEmail": "emails/savingEventEmail.html",
        "eftEmail": "emails/eftInboundEmail.html",
        "withdrawalEmail": "emails/withdrawalEmail.html",
        "payment": {
            "success": "payment-success.html",
            "error": "payment-error.html",
            "cancelled": "payment-error.html"
        }
    },
    "defaults": {
        "userHistory": {
            "eventTypes": ["PASSWORD_SET", "USER_REGISTERED"],
            "daysInHistory": 90
        },
        "balanceSheet": {
            "enabled": true,
            "accountPrefix": "FINWORKS",
            "txTagPrefix": "FINWORKS_RECORDED"
        },
        "duplicate": {
            "minuteCutOff": 15
        },
<<<<<<< HEAD
        "lockedSaveMultiplier": 1,
        "lockedSaveBoostExpiryDays": 1
=======
        "heatLevel": {
            "none": "no heat"
        }
>>>>>>> 467c04f1
    }
}<|MERGE_RESOLUTION|>--- conflicted
+++ resolved
@@ -127,13 +127,10 @@
         "duplicate": {
             "minuteCutOff": 15
         },
-<<<<<<< HEAD
+        "heatLevel": {
+            "none": "no heat"
+        },
         "lockedSaveMultiplier": 1,
         "lockedSaveBoostExpiryDays": 1
-=======
-        "heatLevel": {
-            "none": "no heat"
-        }
->>>>>>> 467c04f1
     }
 }
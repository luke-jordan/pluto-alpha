--- conflicted
+++ resolved
@@ -78,485 +78,6 @@
     FRIEND_REQUEST_INITIATED_ACCEPTED: friendEventHandler.handleFriendshipConnectedEvent
 };
 
-<<<<<<< HEAD
-const formatAmountText = (amountText, digits = 0) => {
-    logger('Formatting amount text: ', amountText);
-    if (!amountText || amountText.length === 0) {
-        return 'Error. Check logs';
-    }
-
-    const [amount, unit, currency] = amountText.split('::');
-    const amountResult = { amount, unit, currency };
-    logger('Split amount: ', amountResult);
-
-    return formatAmountDict(amountResult, digits);
-};
-
-const assembleEmailParameters = ({ toAddresses, subject, htmlBody, textBody }) => ({
-    to: toAddresses,
-    from: sourceEmail,
-    subject,
-    html: htmlBody,
-    text: textBody
-});
-
-const profileLink = (bankReference) => {
-    const profileSearch = `users?searchValue=${encodeURIComponent(bankReference)}&searchType=bankReference`;
-    return `${config.get('publishing.adminSiteUrl')}/#/${profileSearch}`;
-};
-
-const sendEftInboundEmail = async (eventContext) => {
-    if (!eventContext) {
-        return;
-    }
-
-    const { saveInformation, initiationResult } = eventContext;
-
-    const emailVariables = { 
-        savedAmount: formatAmountDict(saveInformation), 
-        bankReference: initiationResult.humanReference,
-        profileLink: profileLink(initiationResult.humanReference)
-    };
-
-    const htmlTemplate = await obtainTemplate(config.get('templates.eftEmail'));
-    const htmlBody = format(htmlTemplate, emailVariables);
-    const textBody = htmlToText.fromString(htmlBody, { wordwrap: 80 });
-
-    const toAddresses = config.get('publishing.saveEmailDestination');
-    const emailParams = { toAddresses, subject: 'EFT transfer initiated', htmlBody, textBody };
-    
-    const emailToSend = assembleEmailParameters(emailParams);
-    return publisher.safeEmailSendPlain(emailToSend);
-};
-
-const assembleSaveEmail = async (eventBody) => {
-    const saveContext = eventBody.context;
-    let countText = '';
-
-    switch (saveContext.saveCount) {
-        case 1: 
-            countText = 'first'; 
-            break;
-        case 2: 
-            countText = 'second';
-            break;
-        case 3: 
-            countText = 'third'; 
-            break;
-        default: 
-            countText = `${saveContext.saveCount}th`; 
-    }
-
-    const templateVariables = {
-        savedAmount: formatAmountText(saveContext.savedAmount, 2),
-        saveCountText: countText,
-        bankReference: saveContext.bankReference,
-        profileLink: profileLink(saveContext.bankReference)    
-    };
-    
-    const toAddresses = config.get('publishing.saveEmailDestination');
-    const subject = 'Yippie kay-yay';
-    
-    const htmlTemplate = await obtainTemplate(config.get('templates.saveEmail'));
-    const htmlBody = format(htmlTemplate, templateVariables);
-    const textBody = `A user just made their ${countText} save`;
-
-    const emailParams = { toAddresses, subject, htmlBody, textBody };
-    logger('Assembling email parameters: ', emailParams);
-    return assembleEmailParameters(emailParams);
-};
-
-const sendSaveSucceededEmail = async (eventBody) => {
-    const emailToSend = await assembleSaveEmail(eventBody);
-    logger('Assembled email to send: ', emailToSend);
-    const emailResult = await publisher.safeEmailSendPlain(emailToSend);
-    logger('And email result: ', emailResult);
-    return emailResult;
-};
-
-// handling withdrawals by sending email
-const safeWithdrawalEmail = async (eventBody, userProfile, bankAccountDetails) => {
-    const templateVariables = { ...bankAccountDetails };
-    templateVariables.withdrawalAmount = formatAmountText(eventBody.context.withdrawalAmount, 2); // note: make positive in time
-
-    const contactMethod = userProfile.emailAddress || userProfile.phoneNumber;
-    const profileSearch = `users?searchValue=${encodeURIComponent(contactMethod)}&searchType=phoneOrEmail`;
-    templateVariables.profileLink = `${config.get('publishing.adminSiteUrl')}/#/${profileSearch}`;
-    templateVariables.contactMethod = contactMethod;
-
-    const subject = 'User wants to withdraw';
-    const htmlTemplate = await obtainTemplate(config.get('templates.withdrawalEmail'));
-    const htmlBody = format(htmlTemplate, templateVariables);
-
-    const textBody = 'Jupiter withdrawal requested';
-
-    const emailParams = assembleEmailParameters({ 
-        toAddresses: config.get('publishing.withdrawalEmailDestination'),
-        subject, htmlBody, textBody
-    });
-    
-    try {
-        const emailResult = await publisher.safeEmailSendPlain(emailParams);
-        logger('Result of sending email: ', emailResult);
-    } catch (err) {
-        // we want the rest to execute, so we manually publish to the dlq, and alert admins
-        await addToDlq({ eventType: 'WITHDRAWAL', eventBody, templateVariables });
-        const snsMessage = {
-            Message: `Jupiter Withdrawal! Withdrawal triggered for ${contactMethod}, but failed on email dispatch.`,
-            MessageStructure: 'string',
-            TopicArn: config.get('publishing.userEvents.withdrawalTopic')
-        };
-
-        logger('Sending parameters to message: ', snsMessage);
-        const resultOfSns = await sns.publish(snsMessage).promise();
-        logger('Result of SNS dispatch: ', resultOfSns);
-    }
-};
-
-// this will be rare so just do a simple one
-const withdrawalCancelledEMail = async (userProfile, transactionDetails) => {
-    const userName = `${userProfile.personalName} ${userProfile.familyName}`;
-    const htmlBody = `<p>Hello,</p><p>Good news! ${userName} has decided to cancel their withdrawal. This was sent with ` +
-        `bank reference, ${transactionDetails.humanReference}. Please abort the withdrawal!</p><p>The Jupiter System</p>`;
-    const textBody = `${userName} cancelled their withdrawal`;
-    const emailParams = assembleEmailParameters({
-        toAddresses: config.get('publishing.withdrawalEmailDestination'),
-        subject: 'Jupiter withdrawal cancelled', 
-        htmlBody, textBody
-    });
-    const emailResult = await publisher.safeEmailSendPlain(emailParams);
-    logger('Result of sending email: ', emailResult);
-};
-
-// /////////////////////////////////////////////////////////////////////////////////////////////////////
-// ///////////////////////// EVENT DISPATCHING ////////////////////////////////////////////////////////////
-// /////////////////////////////////////////////////////////////////////////////////////////////////////
-
-const assembleBoostProcessInvocation = (eventBody) => {
-    const eventPayload = {
-        eventType: eventBody.eventType,
-        timeInMillis: eventBody.timeInMillis,
-        accountId: eventBody.context.accountId,
-        eventContext: eventBody.context
-    };
-
-    const invokeParams = {
-        FunctionName: config.get('publishing.processingLambdas.boosts'),
-        InvocationType: 'Event',
-        Payload: JSON.stringify(eventPayload)
-    };
-
-    logger('Lambda invocation for boost processing: ', invokeParams);
-    return invokeParams;
-};
-
-const assembleStatusUpdateInvocation = (systemWideUserId, statusInstruction) => {
-    const statusRequest = {
-        systemWideUserId: systemWideUserId,
-        ...statusInstruction
-    };
-
-    const invokeParams = {
-        FunctionName: config.get('publishing.processingLambdas.status'),
-        InvocationType: 'Event',
-        Payload: JSON.stringify(statusRequest)
-    };
-    
-    return invokeParams;
-};
-
-const updateAccountTags = async (systemWideUserId, FWAccountNumber) => {
-    const tag = `${config.get('defaults.balanceSheet.accountPrefix')}::${FWAccountNumber}`;
-    const accountUpdateResult = await persistence.updateAccountTags(systemWideUserId, tag);
-    logger('Updating account tags resulted in:', accountUpdateResult);
-    return accountUpdateResult;
-};
-
-const updateTxTags = async (transactionId, flag) => {
-    const txUpdateResult = await persistence.updateTxTags(transactionId, flag);
-    logger('Got this back from updating tx flags:', txUpdateResult);
-    
-    return txUpdateResult;
-};
-
-const createFinWorksAccount = async (userDetails) => {
-    logger('got user details:', userDetails);
-    const accountCreationInvoke = invokeLambda(config.get('lambdas.createBalanceSheetAccount'), userDetails);
-    const accountCreationResult = await lambda.invoke(accountCreationInvoke).promise();
-    logger('Result of FinWorks account creation:', accountCreationResult);
-
-    return JSON.parse(accountCreationResult['Payload']);
-};
-
-const addInvestmentToBSheet = async ({ operation, accountId, amount, unit, currency, transactionId, bankDetails }) => {
-    // still some stuff to work out here, e.g., in syncing up the account number, so rather catch & log, and let other actions pass
-    try {
-        const accountNumber = await persistence.fetchAccountTagByPrefix(accountId, config.get('defaults.balanceSheet.accountPrefix'));
-        logger('Got third party account number:', accountNumber);
-
-        if (!accountNumber) {
-            // we don't actually throw this, but do log it, because admin needs to know
-            logger('FATAL_ERROR: No FinWorks account number for user!');
-            return;
-        }
-        
-        const wholeCurrencyAmount = parseInt(amount, 10) / UNIT_DIVISORS_TO_WHOLE[unit];
-
-        const transactionDetails = { accountNumber, amount: wholeCurrencyAmount, unit: 'WHOLE_CURRENCY', currency };
-        if (operation === 'WITHDRAW') {
-            transactionDetails.bankDetails = bankDetails;
-        }
-        const investmentInvocation = invokeLambda(config.get('lambdas.addTxToBalanceSheet'), { operation, transactionDetails });
-        
-        logger('lambda args:', investmentInvocation);
-        const investmentResult = await lambda.invoke(investmentInvocation).promise();
-        logger('Investment result from third party:', investmentResult);
-
-        const parsedResult = JSON.parse(investmentResult['Payload']);
-        logger('Got response body', parsedResult);
-        if (Object.keys(parsedResult).includes('result') && parsedResult.result === 'ERROR') {
-            throw new Error(`Error sending investment to third party: ${parsedResult}`);
-        }
-
-        const txUpdateResult = await updateTxTags(transactionId, config.get('defaults.balanceSheet.txFlag'));
-        logger('Result of transaction update:', txUpdateResult);
-    } catch (err) {
-        logger('FATAL_ERROR: ', err);
-    }
-};
-
-// note : we do not _accept_ the friendship requests because the user needs to decide on their sharing level
-const findPendingFriendRequest = async (userProfile) => {
-    try {
-        const { systemWideUserId: targetUserId, emailAddress, phoneNumber, countryCode, referralCodeUsed } = userProfile;
-        const referralSearchParams = { referralCodeUsed, countryCode, emailAddress, phoneNumber };
-
-        const pendingInvocation = { targetUserId, ...referralSearchParams};
-        const pendingFriendsInvocation = invokeLambda(config.get('lambdas.connectFriendReferral'), pendingInvocation, false);
-        
-        logger('Referral friendship connect lambda args:', JSON.stringify(pendingFriendsInvocation));
-        const pendingFriendsResult = await lambda.invoke(pendingFriendsInvocation).promise();
-        logger('Result from lambda:', pendingFriendsResult);
-    } catch (err) {
-        logger('FATAL_ERROR: ', err);
-    }
-};
-
-// /////////////////////////////////////////////////////////////////////////////////////////////////////
-// ///////////////////////// CORE DISPATCHERS //////////////////////////////////////////////////////////
-// /////////////////////////////////////////////////////////////////////////////////////////////////////
-
-const setupBsheetAccIfNone = async (userProfile, accountInfo) => {
-    const { tags } = accountInfo[0];
-    logger('Fetched tags for account: ', tags);
-
-    if (Array.isArray(tags) && tags.some((tag) => tag.startsWith(config.get('defaults.balanceSheet.accountPrefix')))) {
-        logger('Already has FinWorks account');
-        return;
-    }
-
-    const bsheetAccountResult = await createFinWorksAccount({ 
-        idNumber: userProfile.nationalId, 
-        surname: userProfile.familyName, 
-        firstNames: userProfile.personalName, 
-        humanRef: accountInfo[0].humanRef 
-    });
-
-    if (typeof bsheetAccountResult !== 'object' || !Object.keys(bsheetAccountResult).includes('accountNumber')) {
-        throw new Error(`Error creating user FinWorks account: ${bsheetAccountResult}`);
-    }
-
-    logger('Finworks account creation resulted in:', bsheetAccountResult);
-    const accountUpdateResult = await updateAccountTags(userProfile.systemWideUserId, bsheetAccountResult.accountNumber);
-    logger(`Result of user account update: ${accountUpdateResult}`);
-};
-
-const handleAccountOpenedEvent = async (eventBody) => {
-    logger('Handling event:', eventBody);
-    const { userId } = eventBody;
-    const [userProfile, accountInfo] = await Promise.all([fetchUserProfile(userId, true), persistence.findHumanRefForUser(userId)]);
-    logger('Result of account info retrieval: ', accountInfo);
-    const userDetails = { idNumber: userProfile.nationalId, surname: userProfile.familyName, firstNames: userProfile.personalName };
-    if (Array.isArray(accountInfo) && accountInfo.length > 0) {
-        userDetails.humanRef = accountInfo[0].humanRef;
-    }
-    
-    if (userProfile.kycStatus === 'VERIFIED_AS_PERSON') {
-        logger('User is KYC verified, create ground-truth account if none already');
-        await setupBsheetAccIfNone(userProfile, accountInfo);
-    }
-
-    const notificationContacts = config.get('publishing.accountsPhoneNumbers');
-    const finalProcesses = notificationContacts.map((phoneNumber) => publisher.sendSms({ phoneNumber, message: `New Jupiter account opened. Human reference: ${userDetails.humanRef}` }));
-
-    finalProcesses.push(findPendingFriendRequest(userProfile));
-
-    const boostEvent = { ...eventBody, context: { accountId: accountInfo[0].accountId }};
-    const boostProcessInvocation = assembleBoostProcessInvocation(boostEvent);
-    finalProcesses.push(lambda.invoke(boostProcessInvocation).promise());
-
-    await Promise.all(finalProcesses);
-};
-
-const handleKyCompletedEvent = async (eventBody) => {
-    const { userId } = eventBody;
-    logger('Handling KYC completed event: ', eventBody);
-
-    const [userProfile, accountInfo] = await Promise.all([fetchUserProfile(userId, true), persistence.findHumanRefForUser(userId)]);
-    if (!Array.isArray(accountInfo) || accountInfo.length === 0) {
-        logger('Account not opened yet, let account open handle');
-        return;
-    }
-
-    await setupBsheetAccIfNone(userProfile, accountInfo);
-};
-
-const handleSaveInitiatedEvent = async (eventBody) => {
-    logger('User initiated a save! Update their status');
-
-    // user status update will also check, but this could get heavy, so might as well avoid it
-    const userProfile = await fetchUserProfile(eventBody.userId);
-    if (['CREATED', 'PASSWORD_SET', 'ACCOUNT_OPENED'].includes(userProfile.userStatus)) {
-        // could parallel process these, but this is pretty significant if user is starting, and not at all otherwise
-        const statusInstruction = { updatedUserStatus: { changeTo: 'USER_HAS_INITIATED_SAVE', reasonToLog: 'Saving event started' }};
-        const statusInvocation = assembleStatusUpdateInvocation(eventBody.userId, statusInstruction);
-        await lambda.invoke(statusInvocation).promise();
-    }
-
-    const { context } = eventBody;
-    const { saveInformation } = context;
-
-    if (saveInformation && saveInformation.paymentProvider && saveInformation.paymentProvider !== 'OZOW') {
-        await sendEftInboundEmail(context);
-    }
-};
-
-const handleSavingEvent = async (eventBody) => {
-    logger('Saving event triggered!: ', eventBody);
-
-    const promisesToInvoke = [];
-        
-    const boostProcessInvocation = assembleBoostProcessInvocation(eventBody);
-    promisesToInvoke.push(lambda.invoke(boostProcessInvocation).promise());
-    
-    if (emailSendingEnabled) {
-        promisesToInvoke.push(sendSaveSucceededEmail(eventBody));
-    }
-
-    const { context } = eventBody;
-    const { accountId, transactionId, savedAmount } = context;
-
-    const statusInstruction = { updatedUserStatus: { changeTo: 'USER_HAS_SAVED', reasonToLog: 'Saving event completed' }};
-    const statusInvocation = assembleStatusUpdateInvocation(eventBody.userId, statusInstruction);
-    promisesToInvoke.push(lambda.invoke(statusInvocation).promise());
-    
-    const [amount, unit, currency] = savedAmount.split('::');
-    promisesToInvoke.push(addInvestmentToBSheet({ operation: 'INVEST', accountId, transactionId, amount, unit, currency }));
-
-    // removing this for now -- not sure allowing this to publish is wise, and have other/better ways to trigger
-    // we sometimes have boosts and other events attached to this (could use 'firstSave', but this feels less fragile, and
-    // in time we might in fact just count it directly, if we see attempted spoofing etc) // and for now, removing in fact
-    // if (saveCount === 1) {
-    //     logger('Firt user save, so trigger game for them');
-    //     promisesToInvoke.push(publisher.publishUserEvent(eventBody.userId, 'USER_COMPLETED_FIRST_SAVE', { context }));
-    // }
-
-    await Promise.all(promisesToInvoke);
-};
-
-const obtainBankAccountDetails = async (userId) => {
-    const key = `${config.get('cache.keyPrefixes.withdrawal')}::${userId}`;
-    const cachedDetails = await redis.get(key);
-    return JSON.parse(cachedDetails);
-};
-
-const handleWithdrawalEvent = async (eventBody) => {
-    logger('Withdrawal event triggered! Event body: ', eventBody);
-
-    const { userId, transactionId } = eventBody;
-    const [userProfile, bankDetails] = await Promise.all([fetchUserProfile(userId, true), obtainBankAccountDetails(userId)]);
-
-    bankDetails.accountHolder = `${userProfile.personalName} ${userProfile.familyName}`;
-    
-    await safeWithdrawalEmail(eventBody, userProfile, bankDetails);
-
-    const processingPromises = [];
-    const boostProcessInvocation = assembleBoostProcessInvocation(eventBody);
-    processingPromises.push(lambda.invoke(boostProcessInvocation).promise());
-
-    const accountId = eventBody.context.accountId;
-    const [amount, unit, currency] = eventBody.context.withdrawalAmount.split('::');
-
-    const bsheetOptions = { operation: 'WITHDRAW', accountId, amount: Math.abs(amount), unit, currency, bankDetails, transactionId };
-    processingPromises.push(addInvestmentToBSheet(bsheetOptions));
-
-    const statusInstruction = { updatedUserStatus: { changeTo: 'USER_HAS_WITHDRAWN', reasonToLog: 'User withdrew funds' }};
-    const statusInvocation = assembleStatusUpdateInvocation(eventBody.userId, statusInstruction);
-    logger('Status invocation: ', statusInvocation);
-    processingPromises.push(lambda.invoke(statusInvocation).promise());
-
-    await Promise.all(processingPromises);
-};
-
-// todo : write some tests
-const handleWithdrawalCancelled = async (eventBody) => {
-    logger('Withdrawal cancelled! Event body: ', eventBody);
-
-    const { userId, context } = eventBody;
-    const { transactionId, oldStatus, newStatus } = context;
-    
-    if (!transactionId) {
-        logger('Malformed context, abort');
-    }
-   
-    const [userProfile, transactionDetails] = await Promise.all([fetchUserProfile(userId), persistence.fetchTransaction(transactionId)]);
-    
-    if (newStatus !== 'CANCELLED' || transactionDetails.settlementStatus !== 'CANCELLED') {
-        logger('Error! Event must have been published incorrectly');
-    }
-
-    // i.e., was not just user cancelling before the end
-    if (oldStatus === 'PENDING') {
-        await withdrawalCancelledEMail(userProfile, transactionDetails);
-    }
-};
-
-const handleBoostRedeemedEvent = async (eventBody) => {
-    logger('Handling boost redeemed event: ', eventBody);
-    const { accountId, boostAmount } = eventBody.context;
-
-    const bSheetReference = await persistence.fetchAccountTagByPrefix(accountId, config.get('defaults.balanceSheet.accountPrefix'));
-    const [amount, unit, currency] = boostAmount.split('::');
-    const wholeCurrencyAmount = parseInt(amount, 10) / UNIT_DIVISORS_TO_WHOLE[unit];
-
-    const transactionDetails = { accountNumber: bSheetReference, amount: wholeCurrencyAmount, unit: 'WHOLE_CURRENCY', currency };
-    const lambdaPayload = { operation: 'BOOST', transactionDetails };
-
-    const investmentInvocation = invokeLambda(config.get('lambdas.addTxToBalanceSheet'), lambdaPayload);
-    logger('Payload for balance sheet lambda: ', investmentInvocation);
-
-    const bSheetResult = await lambda.invoke(investmentInvocation).promise();
-    logger('Balance sheet result: ', bSheetResult);
-};
-
-const handleFriendshipConnectedEvent = async (eventBody) => {
-    // for the moment all we do is assemble friend list and pass to boost processing
-    const { userId, eventType } = eventBody;
-    const currentFriendsList = await persistence.getMinimalFriendListForUser(userId);
-    const friendshipList = currentFriendsList.map(({ relationshipId, initiatedUserId, creationTime }) => ({ 
-        relationshipId, 
-        creationTimeMillis: creationTime.valueOf(),
-        userInitiated: userId === initiatedUserId
-    }));
-    const boostPayload = { userId, eventType, eventContext: { friendshipList }};
-    const boostInvocation = {
-        FunctionName: config.get('publishing.processingLambdas.boosts'),
-        InvocationType: 'Event',
-        Payload: JSON.stringify(boostPayload)
-    };
-    logger('Invoking boost process with: ', JSON.stringify(boostInvocation, null, 2));
-    await lambda.invoke(boostInvocation).promise();
-=======
 const EVENT_REQUIRES_CONTACT = {
     USER_CREATED_ACCOUNT: { requiresProfile: true, requiresContact: true },
     VERIFIED_AS_PERSON: { requiresProfile: true, requiresContact: true },
@@ -567,7 +88,6 @@
     BOOST_REDEEMED: { requiresProfile: false },
     FRIEND_REQUEST_TARGET_ACCEPTED: { requiresProfile: false },
     FRIEND_REQUEST_INITIATED_ACCEPTED: { requiresProfile: false }
->>>>>>> 1c8c2630
 };
 
 /**

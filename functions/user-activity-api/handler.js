'use strict';

const logger = require('debug')('jupiter:save:main');
const config = require('config');

const moment = require('moment-timezone');
const BigNumber = require('bignumber.js');

const persistence = require('./persistence/rds');
const dynamodb = require('./persistence/dynamodb');

const ACCOUNT_NOT_FOUND_CODE = 404;
const invalidRequestResponse = (messageForBody) => ({ statusCode: 400, body: messageForBody });

module.exports.save = async (event) => {
  try {
    const settlementInformation = event['body'] ? JSON.parse(event['body']) : event;
    logger('Have a saving request inbound: ', settlementInformation);

    if (!settlementInformation.accountId) {
      return invalidRequestResponse('Error! No account ID provided for the save');
    } else if (!settlementInformation.savedAmount) {
      return invalidRequestResponse('Error! No amount provided for the save');
    } else if (!settlementInformation.savedCurrency) {
      return invalidRequestResponse('Error! No currency specified for the saving event');
    } else if (!settlementInformation.savedUnit) {
      return invalidRequestResponse('Error! No unit specified for the saving event');
    }

    if (!settlementInformation.floatId && !settlementInformation.clientId) {
      const floatAndClient = await persistence.findClientAndFloatForAccount(settlementInformation.accountId);
      settlementInformation.floatId = settlementInformation.floatId || floatAndClient.floatId;
      settlementInformation.clientId = settlementInformation.clientId || floatAndClient.clientId;
    }

    settlementInformation.initiationTime = moment(settlementInformation.initiationTimeEpochMillis);
    Reflect.deleteProperty(settlementInformation, 'initiationTimeEpochMillis');

    if (Reflect.has(settlementInformation, 'settlementTimeEpochMillis')) {
      settlementInformation.settlementTime = moment(settlementInformation.settlementTimeEpochMillis);
      Reflect.deleteProperty(settlementInformation, 'settlementTimeEpochMillis');
    }
    
    const savingResult = await exports.storeSettledSaving(settlementInformation);
    logger('Completed the save, result: ', savingResult);

    return {
      statusCode: 200,
      body: JSON.stringify(savingResult)
    };
  } catch (e) {
    logger('FATAL_ERROR: ', e);
    return {
      statusCode: 500
    };
  }
};

module.exports.storeSettledSaving = async (settlementInformation = {
  'accountId': '0c3caa51-ce5f-467c-9470-3fc34f93b5cc',
  'initiationTime': Date.now(),
  'settlementTime': Date.now(),
  'savedAmount': 50000, // five rand (figures always in hundredths of a cent)
  'savedCurrency': 'ZAR',
  'prizePoints': 100,
  'offerId': 'id-of-preceding-offer',
  'tags': ['TIME_BASED'],
  'flags': ['RESTRICTED']
}) => {
  
  logger('Initiating settlement record, passed parameters: ', settlementInformation);

  const resultOfSave = await persistence.addSavingToTransactions(settlementInformation);
  logger('Result of save: ', resultOfSave);

  return resultOfSave;
  
};

const fetchUserDefaultAccount = async (systemWideUserId) => {
  logger('Fetching user accounts for user ID: ', systemWideUserId);
  const userAccounts = await persistence.findAccountsForUser(systemWideUserId);
  logger('Retrieved accounts: ', userAccounts);
  return Array.isArray(userAccounts) && userAccounts.length > 0 ? userAccounts[0] : null;
};

const accrueBalanceByDay = (currentBalanceAmount, floatProjectionVars) => {
  const basisPointDivisor = 100 * 100; // i.e., hundredths of a percent
  const annualAccrualRateNominalGross = new BigNumber(floatProjectionVars.accrualRateAnnualBps).dividedBy(basisPointDivisor);
  // logger('Accrual rate gross: ', annualAccrualRateNominalGross.toNumber());
  const floatDeductions = new BigNumber(floatProjectionVars.bonusPoolShareOfAccrual).plus(floatProjectionVars.clientShareOfAccrual).
    plus(floatProjectionVars.prudentialFactor);
  // logger('Float deductions: ', floatDeductions.toNumber());
  const dailyAccrualRateNominalNet = annualAccrualRateNominalGross.dividedBy(365).times(new BigNumber(1).minus(floatDeductions));
  // logger('Daily accrual net: ', dailyAccrualRateNominalNet.toNumber());
  const endOfDayBalanceAmount = new BigNumber(currentBalanceAmount).times(new BigNumber(1).plus(dailyAccrualRateNominalNet));
  // logger('Balance: ', endOfDayBalanceAmount.toNumber());
  return endOfDayBalanceAmount;
};

const createBalanceDict = (amount, unit, currency, timeMoment) => ({
  amount: amount,
  unit: unit,
  currency: currency,
  datetime: timeMoment.format(),
  epochMilli: timeMoment.valueOf(),
  timezone: timeMoment.tz()
});

const assembleBalanceForUser = async (accountId, currency, timeForBalance, floatProjectionVars, daysToProject) => {
    // in future we might send multiple back, if user has multiple
    const resultObject = { accountId: [accountId] }; 

    // logger('Retrieving balance at time: ', timeForBalance.unix());
    const currentBalance = await persistence.sumAccountBalance(accountId, currency, timeForBalance);
    logger('Current balance calculated as: ', currentBalance);
    
    const unit = currentBalance.unit;    
    resultObject.currentBalance = createBalanceDict(currentBalance.amount, unit, currency, timeForBalance);
    
    const endOfDayMoment = timeForBalance.clone().endOf('day');
    const endOfTodayBalance = accrueBalanceByDay(currentBalance.amount, floatProjectionVars);
    logger('Balance at end of today: ', endOfTodayBalance);
    
    resultObject.balanceEndOfToday = createBalanceDict(endOfTodayBalance.decimalPlaces(0).toNumber(), unit, currency, endOfDayMoment);

    logger('Doing a loop');
    if (daysToProject > 0) {
      let currentProjectedBalance = endOfTodayBalance;
      const balanceSubsequentDays = [];
      for (let i = 1; i <= daysToProject; i += 1) {
        currentProjectedBalance = accrueBalanceByDay(currentProjectedBalance, floatProjectionVars);
        const endOfThatDay = endOfDayMoment.clone().add(i, 'days');
        const endOfIthDayDict = createBalanceDict(currentProjectedBalance.decimalPlaces(0).toNumber(), unit, currency, endOfThatDay);
        // logger('Adding end of day dict: ', endOfIthDayDict);
        balanceSubsequentDays.push(endOfIthDayDict);
      }

      resultObject.balanceSubsequentDays = balanceSubsequentDays;
    }
    logger('Finished loop');

    return resultObject;
};

module.exports.balance = async (event, context) => {
  try {
    logger('Event: ', event);
    if (context) {
      logger('Context object: ', context); // todo : check user role etc
    }

    // todo : look up property
    const params = event.queryParams || event;

    if (!params.accountId && !params.userId) {
      return invalidRequestResponse('No account or user ID provided');
    } else if (!params.currency) {
      return { statusCode: 400, body: 'No currency provided for this request' };
    } else if (!params.timezone) {
      return { statusCode: 400, body: 'No timezone provided for user' };
    } else if (!params.atEpochMillis) {
      return { statusCode: 400, body: 'No time for balance calculation provided' };
    }
    
    const accountId = params.accountId || await fetchUserDefaultAccount(params.userId);
    logger('Finding balance for user with accountId: ', accountId);

    if (!accountId) {
      return { statusCode: ACCOUNT_NOT_FOUND_CODE, body: 'User does not have an account open yet' };
    }
    
    let clientId = '';
    let floatId = '';

    if (params.clientId && params.floatId) {
      clientId = params.clientId;
      floatId = params.floatId;              
    } else {
      // note: if these are misaligned the variables will not be found in the dyanmodb and error will be thrown below
      // in other words, a check here might be theoretically needed but would require further dynamo/rds calls and would be somewhat redundant
      const defaultClientAndFloat = await persistence.findClientAndFloatForAccount(accountId);
      logger('Received default client and float: ', defaultClientAndFloat);
      clientId = params.clientId || defaultClientAndFloat.clientId;
      floatId = params.floatId || defaultClientAndFloat.floatId;
    }

    const currency = params.currency;

    // logger(`Fetching config vars for client ${clientId} and float ${floatId}`);
    const floatProjectionVars = await dynamodb.fetchFloatVarsForBalanceCalc(clientId, floatId);
    logger('Retrieved float config vars: ', floatProjectionVars);

    // leaving these in here, just in case we decide to drop the enforcement above
    const timezone = params.timezone || floatProjectionVars.defaultTimezone;
    const providedTime = moment(params.atEpochMillis);
    // const timeForBalance = params.atEpochMillis ? moment.valueOf(params.atEpochMillis).tz(timezone) : moment.tz(timezone);
    const timeForBalance = params.atEpochMillis ? providedTime.tz(timezone) : moment.tz(timezone);
    logger('Time for balance unix: ', timeForBalance.unix());

    // we allow the client to define how many days to project, but put a cap to prevent a malfunctioning client from blowing things up
    const passedDays = Number.isSafeInteger(params.daysToProject) ? params.daysToProject : config.get('projection.defaultDays');
    const daysToProject = Math.min(passedDays, config.get('projection.maxDays'));

    const resultObject = await assembleBalanceForUser(accountId, currency, timeForBalance, floatProjectionVars, daysToProject);
    
    // logger('Sending back result object: ', resultObject);
    return {
      statusCode: 200,
      body: JSON.stringify(resultObject)
    };
  } catch (e) {
    logger('FATAL_ERROR: ', e);
    return {
      statusCode: 500,
      body: JSON.stringify(e)
    };
  }
};

// this is a convenience method exposed to allow for simple JWT based get balance based on defaults
<<<<<<< HEAD
module.exports.balanceWrapper = async (event, context) => {
  try {
    logger('Balance wrapper received event: ', event);
    logger('Here is the context: ', context);

    if (!context || !context.systemWideUserId) {
      return { statusCode: '400', message: 'User ID not found in context' };
    }

    const systemWideUserId = context.systemWideUserId;
=======
module.exports.balanceWrapper = async (event) => {
  try {
    logger('Balance wrapper received event: ', event);
    // logger('Here is the context: ', context);

    const authParams = event.requestContext.authorizer;
    if (!authParams || !authParams.systemWideUserId) {
      return { statusCode: '400', message: 'User ID not found in context' };
    }

    const systemWideUserId = authParams.systemWideUserId;
>>>>>>> 535cd494
    const accountId = await fetchUserDefaultAccount(systemWideUserId);
    const floatAndClient = await persistence.findClientAndFloatForAccount(accountId);
    logger('Received float and client: ', floatAndClient);
    const floatParams = await dynamodb.fetchFloatVarsForBalanceCalc(floatAndClient.clientId, floatAndClient.floatId);
    logger('Received float params: ', floatParams);

    const timezone = floatParams.defaultTimezone;
    const timeForBalance = moment.tz(timezone);
    logger('Timezone: ', timezone, ' and moment: ', timeForBalance.tz());

    const resultObject = await assembleBalanceForUser(accountId, floatParams.currency, timeForBalance, floatParams, config.get('projection.defaultDays'));
    logger('Result object: ', resultObject);

    return {
      statusCode: 200,
      body: JSON.stringify(resultObject)
    };

  } catch (e) {
    logger('FATAL_ERROR: ', e);
    return {
      statusCode: 500,
      body: JSON.stringify(e)
    };
  }
};<|MERGE_RESOLUTION|>--- conflicted
+++ resolved
@@ -219,18 +219,6 @@
 };
 
 // this is a convenience method exposed to allow for simple JWT based get balance based on defaults
-<<<<<<< HEAD
-module.exports.balanceWrapper = async (event, context) => {
-  try {
-    logger('Balance wrapper received event: ', event);
-    logger('Here is the context: ', context);
-
-    if (!context || !context.systemWideUserId) {
-      return { statusCode: '400', message: 'User ID not found in context' };
-    }
-
-    const systemWideUserId = context.systemWideUserId;
-=======
 module.exports.balanceWrapper = async (event) => {
   try {
     logger('Balance wrapper received event: ', event);
@@ -242,7 +230,6 @@
     }
 
     const systemWideUserId = authParams.systemWideUserId;
->>>>>>> 535cd494
     const accountId = await fetchUserDefaultAccount(systemWideUserId);
     const floatAndClient = await persistence.findClientAndFloatForAccount(accountId);
     logger('Received float and client: ', floatAndClient);

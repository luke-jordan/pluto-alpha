'use strict';

const logger = require('debug')('jupiter:boost:redemption');
const config = require('config');
const moment = require('moment');
const stringify = require('json-stable-stringify');

const publisher = require('publish-common');
const opsUtil = require('ops-util-common');

const AWS = require('aws-sdk');
const lambda = new AWS.Lambda({ region: config.get('aws.region') });

const DEFAULT_UNIT = 'HUNDREDTH_CENT';

const calculatePooledBoostAmount = (boost, userCount) => {
    if (userCount <= 1) {
        return { boostAmount: 0, amountFromBonus: 0 };
    }

    let amountFromBonus = 0;
    const { poolContributionPerUser, percentPoolAsReward, clientFloatContribution } = boost.rewardParameters;
    
    const contribAmount = opsUtil.convertToUnit(poolContributionPerUser.amount, poolContributionPerUser.unit, DEFAULT_UNIT);
    const totalPoolFromUsers = userCount * contribAmount;

    let calculatedBoostAmount = totalPoolFromUsers * percentPoolAsReward;
    
    const floatContributionAvailable = clientFloatContribution && userCount >= clientFloatContribution.requiredFriends;
    if (floatContributionAvailable && clientFloatContribution.type === 'PERCENT_OF_POOL') {
        amountFromBonus = totalPoolFromUsers * clientFloatContribution.value;
    }

    if (floatContributionAvailable && clientFloatContribution.type === 'ABS_AMOUNT') {
        const { additionalBonusToPool } = clientFloatContribution;
        amountFromBonus = opsUtil.convertToUnit(additionalBonusToPool.amount, additionalBonusToPool.unit, DEFAULT_UNIT);    
    }

    calculatedBoostAmount += amountFromBonus;
    const boostAmount = opsUtil.convertToUnit(calculatedBoostAmount, DEFAULT_UNIT, boost.boostUnit);

    return { boostAmount, amountFromBonus };
};

const generateMultiplier = (distribution) => {
    if (distribution === 'UNIFORM') {
        if (config.get('seedrandom.active')) {
            // eslint-disable-next-line global-require
            const seedrandom = require('seedrandom');
            seedrandom(config.get('seedrandom.value'), { global: true });
        }
    
        return (Math.random()).toFixed(2);
    }
};

const calculateRandomBoostAmount = (boost) => {
<<<<<<< HEAD
    const { distribution, realizedRewardModuloZeroTarget, minRewardAmountPerUser } = boost.rewardParameters;
    const minBoostAmount = minRewardAmountPerUser ? opsUtil.convertToUnit(minRewardAmountPerUser.amount, minRewardAmountPerUser.unit, DEFAULT_UNIT) : 0;
    const multiplier = generateMultiplier(distribution);
    let calculatedBoostAmount = multiplier * opsUtil.convertToUnit(boost.boostAmount, boost.boostUnit, DEFAULT_UNIT);
=======
    const { distribution, realizedRewardModuloZeroTarget, minBoostAmountPerUser } = boost.rewardParameters;
>>>>>>> 1ccad7ab
    
    const boostAmount = opsUtil.convertToUnit(boost.boostAmount, boost.boostUnit, DEFAULT_UNIT);
    const minBoostAmount = minBoostAmountPerUser ? opsUtil.convertToUnit(minBoostAmountPerUser.amount, minBoostAmountPerUser.unit, DEFAULT_UNIT) : 0;

    const multiplier = generateMultiplier(distribution);
    // eslint-disable-next-line no-mixed-operators
    let calculatedBoostAmount = multiplier * (boostAmount - minBoostAmount) + minBoostAmount;
    if (realizedRewardModuloZeroTarget) {
        while (calculatedBoostAmount % realizedRewardModuloZeroTarget > 0) {
            calculatedBoostAmount += 10;
        }
    }

    // Try again if the calculatedBoostAmount is rounded to a value greater than the boost amount or less than min amount
<<<<<<< HEAD
    if (calculatedBoostAmount > boost.boostAmount || calculatedBoostAmount < minBoostAmount) {
=======
    if (calculatedBoostAmount > boost.boostAmount) {
>>>>>>> 1ccad7ab
        return calculateRandomBoostAmount(boost);
    }

    logger('Calculated boost amount:', calculatedBoostAmount);
    return opsUtil.convertToUnit(calculatedBoostAmount, DEFAULT_UNIT, boost.boostUnit);
};

const triggerFloatTransfers = async (transferInstructions) => {
    const lambdaInvocation = {
        FunctionName: config.get('lambdas.floatTransfer'),
        InvocationType: 'RequestResponse',
        Payload: stringify({ instructions: transferInstructions })
    };

    logger('Invoking allocation lambda with: ', lambdaInvocation);
    const result = await lambda.invoke(lambdaInvocation).promise();
    logger('Float transfer lambda returned: ', result);

    const resultOfTransfer = JSON.parse(result.Payload);
    if (resultOfTransfer.statusCode !== 200) {
        logger('TRANSFER_ERROR: see above for lambda result, triggered by instruction: ', transferInstructions);
        throw new Error('Error completing float transfers');
    }

    const transferResults = JSON.parse(resultOfTransfer.body);
    
    // what a code smell but things are just too rough right now, at some point there will be sleep and this will have to get cleaned up
    const extractRefAmounts = (boostId) => transferInstructions.find((instruction) => instruction.identifier === boostId);
    const mergeResultWithRef = (boostId) => ({ ...transferResults[boostId], ...extractRefAmounts(boostId).referenceAmounts });
    const resultsWithReferenceAmounts = Object.keys(transferResults).reduce((obj, boostId) => 
        ({ ...obj, [boostId]: mergeResultWithRef(boostId) }), {});

    return resultsWithReferenceAmounts;
};

const handleTransferToBonusPool = async (affectedAccountDict, boost, pooledContributionMap, event) => {
    logger('Pool contribution map : ', pooledContributionMap);
    
    const accountIds = pooledContributionMap[boost.boostId];
    if (!accountIds || accountIds.length === 0) {
        throw new Error('Error! No account ids for reward pool'); 
    }

    if (accountIds.length === 1) {
        logger('Only one contributor, so no prize, exit');
        return { result: 'ONLY_ONE_SAVER' }; 
    }

    const { rewardParameters } = boost;
    logger('Reward parameters : ', rewardParameters);

    const { poolContributionPerUser } = rewardParameters;
    
    const contribInDefault = opsUtil.convertToUnit(poolContributionPerUser.amount * rewardParameters.percentPoolAsReward, poolContributionPerUser.unit, DEFAULT_UNIT);
    const amountToContrib = Math.max(0, Math.round(contribInDefault));

    const poolContrib = {
        amount: amountToContrib,
        unit: DEFAULT_UNIT,
        currency: poolContributionPerUser.currency
    };

    logger('Defined pool contribution: ', poolContrib);
    
    const recipients = accountIds.map((recipientId) => ({
        recipientId, amount: -poolContrib.amount, recipientType: 'END_USER_ACCOUNT'
    }));

    const transferInstruction = {
        floatId: boost.fromFloatId,
        clientId: boost.forClientId,
        fromId: boost.fromBonusPoolId,
        fromType: 'BONUS_POOL',
        currency: poolContrib.currency,
        unit: poolContrib.unit,
        identifier: boost.boostId,
        relatedEntityType: 'BOOST_POOL_FUNDING',
        allocType: 'BOOST_POOL_FUNDING', // for float allocation
        allocState: 'SETTLED',
        transactionType: 'BOOST_POOL_FUNDING', // for matching account records
        settlementStatus: 'SETTLED',
        recipients
    };

    logger('Invoking bonus pool float transfer lambda with payload:', transferInstruction);
    const resultOfTransfer = await triggerFloatTransfers([transferInstruction]);
    logger('Result of transfer to bonus pool:', resultOfTransfer);

    const eventLogContext = {
        boostId: boost.boostId,
        boostType: boost.boostType,
        boostCategory: boost.boostCategory,
        rewardParameters: boost.rewardParameters,
        poolContribution: poolContrib,
        transferResults: resultOfTransfer,
        triggeringEventContext: event.eventContext,
        logSource: 'boost_redemption_handler'
    };

    logger('Extracting userIds from affected account dict: ', affectedAccountDict);
    const accountIdsAffected = Object.keys(affectedAccountDict[boost.boostId]).filter((accountId) => accountIds.includes(accountId));
    logger('Provides accountIds with user Ids present: ', accountIdsAffected);
    const userIds = accountIdsAffected.map((accountId) => affectedAccountDict[boost.boostId][accountId].userId);
    logger('And user IDs: ', userIds);

    const resultOfPublish = await publisher.publishMultiUserEvent(userIds, 'BOOST_POOL_FUNDED', { context: eventLogContext });

    logger('Result of publish:', resultOfPublish);

    return { resultOfTransfer, resultOfPublish };
};

// note: this is only called for redeemed boosts, by definition. also means it is 'settled' by definition. it redeemes, no matter prior status
// further note: if this is a revocation, the negative will work as required on sums, but test the hell out of this (and viz transfer-handler)
const generateFloatTransferInstructions = async (affectedAccountDict, boost, revoke, pooledContributionMap = {}, event = {}) => {
    const recipientAccounts = Object.keys(affectedAccountDict[boost.boostId]);
    // if pooled reward handle initial transfers from accounts to bonus pool
    if (boost.rewardParameters && boost.rewardParameters.rewardType === 'POOLED') {
        const resultOfInitialTransfer = await handleTransferToBonusPool(affectedAccountDict, boost, pooledContributionMap, event);
        logger('Result of initial transfer to bonus pool:', resultOfInitialTransfer);
    }

    const referenceAmounts = exports.calculateBoostAmount(boost, pooledContributionMap);
    const { boostAmount } = referenceAmounts;
    logger('Calculated amounts for boost: ', boostAmount);
    
    if (boostAmount === 0) {
        logger('No boost amount, so exit');
        return null;
    }

    const amount = revoke ? -boostAmount : boostAmount;
    const transactionType = revoke ? 'BOOST_REVERSAL' : 'BOOST_REDEMPTION';
    
    const recipients = recipientAccounts.map((recipientId) => ({ 
        recipientId, amount, recipientType: 'END_USER_ACCOUNT'
    }));

    return {
        floatId: boost.fromFloatId,
        clientId: boost.forClientId,
        fromId: boost.fromBonusPoolId,
        fromType: 'BONUS_POOL',
        currency: boost.boostCurrency,
        unit: boost.boostUnit,
        identifier: boost.boostId,
        relatedEntityType: transactionType,
        allocType: transactionType, // for float allocation
        allocState: 'SETTLED',
        transactionType, // for matching account records
        settlementStatus: 'SETTLED',
        referenceAmounts,
        recipients
    };
};

const generateMsgInstruction = (instructionId, destinationUserId, boost) => {
    const numberFormat = new Intl.NumberFormat('en-US', {
        style: 'currency',
        currency: boost.boostCurrency,
        maximumFractionDigits: 0,
        minimumFractionDigits: 0
    });

    const unitDivisors = {
        'HUNDREDTH_CENT': 100 * 100,
        'WHOLE_CENT': 100,
        'WHOLE_CURRENCY': 1 
    };

    const wholeCurrencyAmount = boost.boostAmount / unitDivisors[boost.boostUnit];
    const formattedBoostAmount = numberFormat.format(wholeCurrencyAmount);
    
    // logger('Formatted boost amount, whole currency: ', formattedBoostAmount);

    return {
        instructionId,
        destinationUserId,
        parameters: { boostAmount: formattedBoostAmount },
        triggerBalanceFetch: true
    };
};

const assembleMessageForInstruction = (boost, boostInstruction, affectedAccountUserDict) => {
    const target = boostInstruction.accountId;
    const instructionId = boostInstruction.msgInstructionId;

    logger(`Generating message for target ${target} and instruction ID ${instructionId}`);

    if (target === 'ALL') {
        // generate messages for all the users
        return Object.values(affectedAccountUserDict).
            map((userObject) => generateMsgInstruction(instructionId, userObject.userId, boost));
    } else if (Reflect.has(affectedAccountUserDict, target)) {
        // generate messages for just this user
        const userObjectForTarget = affectedAccountUserDict[target];
        logger('user object for target: ', userObjectForTarget);
        const userMsgInstruction = generateMsgInstruction(instructionId, userObjectForTarget.userId, boost);
        logger('Generated instruction: ', userMsgInstruction);
        return [userMsgInstruction];
    }
    
    logger('Target not present in user dict, investigate');
    return [];
};

const assembleMessageInstructions = (boost, affectedAccountUserDict) => {
    const boostMessageInstructions = boost.messageInstructions;
    if (!Array.isArray(boostMessageInstructions) || boostMessageInstructions.length === 0) {
        return [];
    }

    logger('Boost msg instructions: ', boostMessageInstructions);
    logger('Affected account dict: ', affectedAccountUserDict);
    const assembledMessages = [];
    // todo : make work for other statuses
    boostMessageInstructions.
        filter((entry) => entry.status === 'REDEEMED').
        forEach((entry) => {
            const thisEntryInstructions = assembleMessageForInstruction(boost, entry, affectedAccountUserDict);
            logger('Got this back: ', thisEntryInstructions);
            assembledMessages.push(...thisEntryInstructions);
        });
    
    logger('Assembled messages: ', assembledMessages);
    return assembledMessages;
};

const generateMessageSendInvocation = (messageInstructions) => ({
    FunctionName: config.get('lambdas.messageSend'),
    InvocationType: 'Event',
    Payload: stringify({ instructions: messageInstructions })
});

const createPublishEventPromises = (parameters) => {
    const { boost, affectedAccountsUserDict: affectedAccountMap, transferResults, transferInstructions, isRevocation, event } = parameters;
    
    const boostUpdateTimeMillis = parameters.boostUpdateTime ? parameters.boostUpdateTime.valueOf() : moment().valueOf();
    const eventType = parameters.specifiedEventType || (isRevocation ? 'BOOST_REVOKED' : 'BOOST_REDEEMED');
    
    logger('Publishing redemption promises, with transfer results: ', transferResults);
    
    const publishPromises = Object.keys(affectedAccountMap).map((accountId) => {
        const { referenceAmounts } = transferInstructions;
        const boostAmount = isRevocation ? -referenceAmounts.boostAmount : referenceAmounts.boostAmount;
        
        const context = {
            accountId,
            boostId: boost.boostId,
            boostType: boost.boostType,
            boostCategory: boost.boostCategory,
            boostUpdateTimeMillis,
            boostAmount: `${boostAmount}::${boost.boostUnit}::${boost.boostCurrency}`,
            amountFromBonus: `${referenceAmounts.amountFromBonus}::${boost.boostUnit}::${boost.boostCurrency}`,
            transferResults,
            triggeringEventContext: event.eventContext
        };
        const options = { context };
        if (event.accountId && affectedAccountMap[event.accountId]) {
            options.initiator = affectedAccountMap[event.accountId]['userId'];
        }
        logger(`Publishing: ${affectedAccountMap[accountId]['userId']}::${eventType}`);
        return publisher.publishUserEvent(affectedAccountMap[accountId]['userId'], eventType, options);
    });

    // logger('Publish result: ', publishPromises);
    return publishPromises;
};

/** Used also in expiry handler to set the boost amount once this is done, so exporting */
module.exports.calculateBoostAmount = (boost, pooledContributionMap) => {
    const rewardType = boost.rewardParameters ? boost.rewardParameters.rewardType : 'STANDARD';

    if (rewardType === 'POOLED') {
        const accountIds = pooledContributionMap[boost.boostId];
        const userCount = accountIds.length;
        return calculatePooledBoostAmount(boost, userCount);
    }

    if (rewardType === 'RANDOM') {
        const boostAmount = calculateRandomBoostAmount(boost);
        return { boostAmount, amountFromBonus: boostAmount };
    }

    return { boostAmount: boost.boostAmount, amountFromBonus: boost.boostAmount };
};

/**
 * Complicated thing in here is affectedAccountsDict. It stores, for each boost, the accounts whose statusses have been changed. Format:
 * The affectedAccountsDict has as its top level keys the boost IDs for the boosts that have been triggered.
 * The value of each entry is a map, referred to as accountUserMap, in which the keys are the accountIds that have been triggered,
 * and the value is the final dict, containing the userId of the owner of the account, and the _current_ (not the triggered) status
 * (to clarify the last -- if the user is in status PENDING, and has just fulfilled the conditions for REDEEMED, the status in the dict
 * will be PENDING) 
 */
module.exports.redeemOrRevokeBoosts = async ({ redemptionBoosts, revocationBoosts, affectedAccountsDict, pooledContributionMap, event }) => {
    const boostsToRedeem = redemptionBoosts || [];
    const boostsToRevoke = revocationBoosts || [];
    
    logger('Boosts to redeem: ', boostsToRedeem);
    const redeemInstructions = (await Promise.all(boostsToRedeem.map((boost) => generateFloatTransferInstructions(affectedAccountsDict, boost, false, pooledContributionMap, event)))).
            filter((instruction) => instruction !== null);

    logger('***** Transfer instructions: ', redeemInstructions);

    const revokeInstructions = (await Promise.all(boostsToRevoke.map((boost) => generateFloatTransferInstructions(affectedAccountsDict, boost, true)))).
            filter((instruction) => instruction !== null);

    logger('***** Revoke instructions: ', revokeInstructions);

    const transferInstructions = redeemInstructions.concat(revokeInstructions);
    const resultOfTransfers = await (transferInstructions.length === 0 ? {} : triggerFloatTransfers(transferInstructions));
    logger('Result of transfers: ', resultOfTransfers);

    // then: construct & send redemption messages
    const messageInstructionsNested = boostsToRedeem.map((boost) => assembleMessageInstructions(boost, affectedAccountsDict[boost.boostId]));
    const messageInstructionsFlat = Reflect.apply([].concat, [], messageInstructionsNested);
    logger('Passing message instructions: ', messageInstructionsFlat);
    
    // then: assemble the event publishing
    let finalPromises = [];
    if (messageInstructionsFlat.length > 0) {
        const messageInvocation = generateMessageSendInvocation(messageInstructionsFlat);
        logger('Message invocation: ', messageInvocation);
        const messagePromise = lambda.invoke(messageInvocation).promise();
        logger('Obtained message promise');
        finalPromises.push(messagePromise);
    }
    
    if (transferInstructions.length > 0) {
        const mapBoostToEventPublish = (boost, isRevocation) => createPublishEventPromises({ 
            boost,
            affectedAccountsUserDict: affectedAccountsDict[boost.boostId],
            transferResults: resultOfTransfers[boost.boostId],
            transferInstructions: transferInstructions.find((instruction) => instruction.identifier === boost.boostId),
            event,
            isRevocation
        });
    
        finalPromises = finalPromises.concat(boostsToRedeem.map((boost) => mapBoostToEventPublish(boost, false)));
        finalPromises = finalPromises.concat(boostsToRevoke.map((boost) => mapBoostToEventPublish(boost, true)));    
    }

    logger('Final promises, of length: ', finalPromises.length);
    // then: fire all of them off, and we are done
    const resultOfFinalCalls = await Promise.all(finalPromises);
    logger('Result of final calls: ', resultOfFinalCalls);

    return resultOfTransfers;
};<|MERGE_RESOLUTION|>--- conflicted
+++ resolved
@@ -55,14 +55,7 @@
 };
 
 const calculateRandomBoostAmount = (boost) => {
-<<<<<<< HEAD
-    const { distribution, realizedRewardModuloZeroTarget, minRewardAmountPerUser } = boost.rewardParameters;
-    const minBoostAmount = minRewardAmountPerUser ? opsUtil.convertToUnit(minRewardAmountPerUser.amount, minRewardAmountPerUser.unit, DEFAULT_UNIT) : 0;
-    const multiplier = generateMultiplier(distribution);
-    let calculatedBoostAmount = multiplier * opsUtil.convertToUnit(boost.boostAmount, boost.boostUnit, DEFAULT_UNIT);
-=======
     const { distribution, realizedRewardModuloZeroTarget, minBoostAmountPerUser } = boost.rewardParameters;
->>>>>>> 1ccad7ab
     
     const boostAmount = opsUtil.convertToUnit(boost.boostAmount, boost.boostUnit, DEFAULT_UNIT);
     const minBoostAmount = minBoostAmountPerUser ? opsUtil.convertToUnit(minBoostAmountPerUser.amount, minBoostAmountPerUser.unit, DEFAULT_UNIT) : 0;
@@ -77,11 +70,7 @@
     }
 
     // Try again if the calculatedBoostAmount is rounded to a value greater than the boost amount or less than min amount
-<<<<<<< HEAD
-    if (calculatedBoostAmount > boost.boostAmount || calculatedBoostAmount < minBoostAmount) {
-=======
     if (calculatedBoostAmount > boost.boostAmount) {
->>>>>>> 1ccad7ab
         return calculateRandomBoostAmount(boost);
     }
 

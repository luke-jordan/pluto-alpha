'use strict';

const logger = require('debug')('jupiter:boost:redemption');
const config = require('config');
const moment = require('moment');
const stringify = require('json-stable-stringify');

const publisher = require('publish-common');
const opsUtil = require('ops-util-common');

const AWS = require('aws-sdk');
const lambda = new AWS.Lambda({ region: config.get('aws.region') });

const DEFAULT_UNIT = 'HUNDREDTH_CENT';

const calculatePooledBoostAmount = (boost, userCount) => {
    if (userCount <= 1) {
        return { boostAmount: 0, amountFromBonus: 0 };
    }

    let amountFromBonus = 0;
    const { poolContributionPerUser, percentPoolAsReward, clientFloatContribution } = boost.rewardParameters;
    
    const contribAmount = opsUtil.convertToUnit(poolContributionPerUser.amount, poolContributionPerUser.unit, DEFAULT_UNIT);
    const totalPoolFromUsers = userCount * contribAmount;

    let calculatedBoostAmount = totalPoolFromUsers * percentPoolAsReward;
    
    const floatContributionAvailable = clientFloatContribution && userCount >= clientFloatContribution.requiredFriends;
    if (floatContributionAvailable && clientFloatContribution.type === 'PERCENT_OF_POOL') {
        amountFromBonus = totalPoolFromUsers * clientFloatContribution.value;
    }

    if (floatContributionAvailable && clientFloatContribution.type === 'ABS_AMOUNT') {
        const { additionalBonusToPool } = clientFloatContribution;
        amountFromBonus = opsUtil.convertToUnit(additionalBonusToPool.amount, additionalBonusToPool.unit, DEFAULT_UNIT);    
    }

    calculatedBoostAmount += amountFromBonus;
    const boostAmount = opsUtil.convertToUnit(calculatedBoostAmount, DEFAULT_UNIT, boost.boostUnit);

    return { boostAmount, amountFromBonus };
};

const generateMultiplier = (distribution) => {
    if (distribution === 'UNIFORM') {
        return (Math.random()).toFixed(2);
    }
};

<<<<<<< HEAD
const calculateRandomBoostAmount = (boost, isConsolation = false) => {
    const { distribution, realizedRewardModuloZeroTarget, minBoostAmountPerUser } = isConsolation
        ? boost.rewardParameters.consolationPrize : boost.rewardParameters;

=======
const calculateRandomBoostAmount = (boost) => {
    const { distribution, realizedRewardModuloZeroTarget, minRewardAmountPerUser } = boost.rewardParameters;
    
>>>>>>> 8595585a
    const boostAmount = opsUtil.convertToUnit(boost.boostAmount, boost.boostUnit, DEFAULT_UNIT);
    const minBoostAmount = minRewardAmountPerUser 
        ? opsUtil.convertToUnit(minRewardAmountPerUser.amount, minRewardAmountPerUser.unit, DEFAULT_UNIT) : 0;
    
    const multiplier = generateMultiplier(distribution);
    logger('Random award, generated multiplier: ', multiplier);

    // eslint-disable-next-line no-mixed-operators
<<<<<<< HEAD
    let calculatedBoostAmount = multiplier * (boostAmount - minBoostAmount) + minBoostAmount;
    if (realizedRewardModuloZeroTarget) {
        while (calculatedBoostAmount % realizedRewardModuloZeroTarget > 0) {
            calculatedBoostAmount += 1;
        }
=======
    let calculatedBoostAmount = Math.round(multiplier * (boostAmount - minBoostAmount) + minBoostAmount); // todo : use decimal light
    logger('Initial calculated boost amount: ', calculatedBoostAmount);
    
    const amountToSnapTo = opsUtil.convertToUnit(realizedRewardModuloZeroTarget || 1, boost.boostUnit, DEFAULT_UNIT);
    logger('Will need to snap to modulo 0 of : ', amountToSnapTo, ' current gap: ', calculatedBoostAmount % amountToSnapTo);
    if (calculatedBoostAmount % amountToSnapTo > 0) {
        const amountAboveSnap = calculatedBoostAmount % amountToSnapTo;
        calculatedBoostAmount += (amountToSnapTo - amountAboveSnap);
>>>>>>> 8595585a
    }

    // Try again if the calculatedBoostAmount is rounded to a value greater than the boost amount or less than min amount
    if (calculatedBoostAmount > boostAmount) {
        return calculateRandomBoostAmount(boost);
    }

    logger('Random boost award, calculated amount:', calculatedBoostAmount);
    return opsUtil.convertToUnit(calculatedBoostAmount, DEFAULT_UNIT, boost.boostUnit);
};

const triggerFloatTransfers = async (transferInstructions) => {
    const lambdaInvocation = {
        FunctionName: config.get('lambdas.floatTransfer'),
        InvocationType: 'RequestResponse',
        Payload: stringify({ instructions: transferInstructions })
    };

    logger('Invoking allocation lambda with: ', lambdaInvocation);
    const result = await lambda.invoke(lambdaInvocation).promise();
    logger('Float transfer lambda returned: ', result);

    const resultOfTransfer = JSON.parse(result.Payload);
    if (resultOfTransfer.statusCode !== 200) {
        logger('TRANSFER_ERROR: see above for lambda result, triggered by instruction: ', transferInstructions);
        throw new Error('Error completing float transfers');
    }

    const transferResults = JSON.parse(resultOfTransfer.body);
    
    // what a code smell but things are just too rough right now, at some point there will be sleep and this will have to get cleaned up
    const extractRefAmounts = (boostId) => transferInstructions.find((instruction) => instruction.identifier === boostId);
    const mergeResultWithRef = (boostId) => ({ ...transferResults[boostId], ...extractRefAmounts(boostId).referenceAmounts });
    const resultsWithReferenceAmounts = Object.keys(transferResults).reduce((obj, boostId) => 
        ({ ...obj, [boostId]: mergeResultWithRef(boostId) }), {});

    return resultsWithReferenceAmounts;
};

const handleTransferToBonusPool = async (affectedAccountDict, boost, pooledContributionMap, event) => {
    logger('Pool contribution map : ', pooledContributionMap);
    
    const accountIds = pooledContributionMap[boost.boostId];
    if (!accountIds || accountIds.length === 0) {
        throw new Error('Error! No account ids for reward pool'); 
    }

    if (accountIds.length === 1) {
        logger('Only one contributor, so no prize, exit');
        return { result: 'ONLY_ONE_SAVER' }; 
    }

    const { rewardParameters } = boost;
    logger('Reward parameters : ', rewardParameters);

    const { poolContributionPerUser } = rewardParameters;
    
    const contribInDefault = opsUtil.convertToUnit(poolContributionPerUser.amount * rewardParameters.percentPoolAsReward, poolContributionPerUser.unit, DEFAULT_UNIT);
    const amountToContrib = Math.max(0, Math.round(contribInDefault));

    const poolContrib = {
        amount: amountToContrib,
        unit: DEFAULT_UNIT,
        currency: poolContributionPerUser.currency
    };

    logger('Defined pool contribution: ', poolContrib);
    
    const recipients = accountIds.map((recipientId) => ({
        recipientId, amount: -poolContrib.amount, recipientType: 'END_USER_ACCOUNT'
    }));

    const transferInstruction = {
        floatId: boost.fromFloatId,
        clientId: boost.forClientId,
        fromId: boost.fromBonusPoolId,
        fromType: 'BONUS_POOL',
        currency: poolContrib.currency,
        unit: poolContrib.unit,
        identifier: boost.boostId,
        relatedEntityType: 'BOOST_POOL_FUNDING',
        allocType: 'BOOST_POOL_FUNDING', // for float allocation
        allocState: 'SETTLED',
        transactionType: 'BOOST_POOL_FUNDING', // for matching account records
        settlementStatus: 'SETTLED',
        recipients
    };

    logger('Invoking bonus pool float transfer lambda with payload:', transferInstruction);
    const resultOfTransfer = await triggerFloatTransfers([transferInstruction]);
    logger('Result of transfer to bonus pool:', resultOfTransfer);

    const eventLogContext = {
        boostId: boost.boostId,
        boostType: boost.boostType,
        boostCategory: boost.boostCategory,
        rewardParameters: boost.rewardParameters,
        poolContribution: poolContrib,
        transferResults: resultOfTransfer,
        triggeringEventContext: event.eventContext,
        logSource: 'boost_redemption_handler'
    };

    logger('Extracting userIds from affected account dict: ', affectedAccountDict);
    const accountIdsAffected = Object.keys(affectedAccountDict[boost.boostId]).filter((accountId) => accountIds.includes(accountId));
    logger('Provides accountIds with user Ids present: ', accountIdsAffected);
    const userIds = accountIdsAffected.map((accountId) => affectedAccountDict[boost.boostId][accountId].userId);
    logger('And user IDs: ', userIds);

    const resultOfPublish = await publisher.publishMultiUserEvent(userIds, 'BOOST_POOL_FUNDED', { context: eventLogContext });

    logger('Result of publish:', resultOfPublish);

    return { resultOfTransfer, resultOfPublish };
};

// note: this is only called for redeemed boosts, by definition. also means it is 'settled' by definition. it redeemes, no matter prior status
// further note: if this is a revocation, the negative will work as required on sums, but test the hell out of this (and viz transfer-handler)
const generateFloatTransferInstructions = async (affectedAccountDict, boost, revoke, pooledContributionMap = {}, event = {}) => {
    // if pooled reward handle initial transfers from accounts to bonus pool
    if (boost.rewardParameters && boost.rewardParameters.rewardType === 'POOLED') {
        const resultOfInitialTransfer = await handleTransferToBonusPool(affectedAccountDict, boost, pooledContributionMap, event);
        logger('Result of initial transfer to bonus pool:', resultOfInitialTransfer);
    }

    const accountUserMap = affectedAccountDict[boost.boostId];
    const accountIds = Object.keys(accountUserMap);

    const recipientAccounts = accountIds.filter((accountId) => accountUserMap[accountId].status === 'REDEEMED');

    const referenceAmounts = exports.calculateBoostAmount(boost, pooledContributionMap);
    const { boostAmount } = referenceAmounts;
    logger('Calculated amounts for boost: ', boostAmount);
    
    if (boostAmount === 0) {
        logger('No boost amount, so exit');
        return null;
    }

    const amount = revoke ? -boostAmount : boostAmount;
    const transactionType = revoke ? 'BOOST_REVERSAL' : 'BOOST_REDEMPTION';
    
    const recipients = recipientAccounts.map((recipientId) => ({ 
        recipientId, amount, recipientType: 'END_USER_ACCOUNT'
    }));

    return {
        floatId: boost.fromFloatId,
        clientId: boost.forClientId,
        fromId: boost.fromBonusPoolId,
        fromType: 'BONUS_POOL',
        currency: boost.boostCurrency,
        unit: boost.boostUnit,
        identifier: boost.boostId,
        relatedEntityType: transactionType,
        allocType: transactionType, // for float allocation
        allocState: 'SETTLED',
        transactionType, // for matching account records
        settlementStatus: 'SETTLED',
        referenceAmounts,
        recipients
    };
};

const generateMsgInstruction = (instructionId, destinationUserId, boost) => {
    const numberFormat = new Intl.NumberFormat('en-US', {
        style: 'currency',
        currency: boost.boostCurrency,
        maximumFractionDigits: 0,
        minimumFractionDigits: 0
    });

    const unitDivisors = {
        'HUNDREDTH_CENT': 100 * 100,
        'WHOLE_CENT': 100,
        'WHOLE_CURRENCY': 1 
    };

    const wholeCurrencyAmount = boost.boostAmount / unitDivisors[boost.boostUnit];
    const formattedBoostAmount = numberFormat.format(wholeCurrencyAmount);
    
    // logger('Formatted boost amount, whole currency: ', formattedBoostAmount);

    return {
        instructionId,
        destinationUserId,
        parameters: { boostAmount: formattedBoostAmount },
        triggerBalanceFetch: true
    };
};

const assembleMessageForInstruction = (boost, boostInstruction, affectedAccountUserDict) => {
    const target = boostInstruction.accountId;
    const instructionId = boostInstruction.msgInstructionId;

    logger(`Generating message for target ${target} and instruction ID ${instructionId}`);

    if (target === 'ALL') {
        // generate messages for all the users
        return Object.values(affectedAccountUserDict).
            map((userObject) => generateMsgInstruction(instructionId, userObject.userId, boost));
    } else if (Reflect.has(affectedAccountUserDict, target)) {
        // generate messages for just this user
        const userObjectForTarget = affectedAccountUserDict[target];
        logger('user object for target: ', userObjectForTarget);
        const userMsgInstruction = generateMsgInstruction(instructionId, userObjectForTarget.userId, boost);
        logger('Generated instruction: ', userMsgInstruction);
        return [userMsgInstruction];
    }
    
    logger('Target not present in user dict, investigate');
    return [];
};

const assembleMessageInstructions = (boost, affectedAccountUserDict) => {
    const boostMessageInstructions = boost.messageInstructions;
    if (!Array.isArray(boostMessageInstructions) || boostMessageInstructions.length === 0) {
        return [];
    }

    logger('Boost msg instructions: ', boostMessageInstructions);
    logger('Affected account dict: ', affectedAccountUserDict);
    const assembledMessages = [];
    // todo : make work for other statuses
    boostMessageInstructions.
        filter((entry) => entry.status === 'REDEEMED').
        forEach((entry) => {
            const thisEntryInstructions = assembleMessageForInstruction(boost, entry, affectedAccountUserDict);
            logger('Got this back: ', thisEntryInstructions);
            assembledMessages.push(...thisEntryInstructions);
        });
    
    logger('Assembled messages: ', assembledMessages);
    return assembledMessages;
};

const generateMessageSendInvocation = (messageInstructions) => ({
    FunctionName: config.get('lambdas.messageSend'),
    InvocationType: 'Event',
    Payload: stringify({ instructions: messageInstructions })
});

const createPublishEventPromises = (parameters) => {
    const { boost, affectedAccountsUserDict: affectedAccountMap, transferResults, transferInstructions, isRevocation, event } = parameters;
    
    const boostUpdateTimeMillis = parameters.boostUpdateTime ? parameters.boostUpdateTime.valueOf() : moment().valueOf();
    const eventType = parameters.specifiedEventType || (isRevocation ? 'BOOST_REVOKED' : 'BOOST_REDEEMED');
    
    logger('Publishing redemption promises, with transfer results: ', transferResults);
    
    const publishPromises = Object.keys(affectedAccountMap).map((accountId) => {
        const { referenceAmounts } = transferInstructions;
        const boostAmount = isRevocation ? -referenceAmounts.boostAmount : referenceAmounts.boostAmount;
        
        const context = {
            accountId,
            boostId: boost.boostId,
            boostType: boost.boostType,
            boostCategory: boost.boostCategory,
            boostUpdateTimeMillis,
            boostAmount: `${boostAmount}::${boost.boostUnit}::${boost.boostCurrency}`,
            amountFromBonus: `${referenceAmounts.amountFromBonus}::${boost.boostUnit}::${boost.boostCurrency}`,
            transferResults,
            triggeringEventContext: event.eventContext
        };
        const options = { context };
        if (event.accountId && affectedAccountMap[event.accountId]) {
            options.initiator = affectedAccountMap[event.accountId]['userId'];
        }
        logger(`Publishing: ${affectedAccountMap[accountId]['userId']}::${eventType}`);
        return publisher.publishUserEvent(affectedAccountMap[accountId]['userId'], eventType, options);
    });

    // logger('Publish result: ', publishPromises);
    return publishPromises;
};

const calculateConsolationAmount = (boost) => {
    const { type, consolationAmount } = boost.rewardParameters.consolationPrize;

    if (type === 'RANDOM') {
        const boostAmount = calculateRandomBoostAmount(boost, true);
        return { boostAmount, amountFromBonus: boostAmount };
    }

    const boostAmount = opsUtil.convertToUnit(consolationAmount.amount, consolationAmount.unit, boost.boostUnit);
    return { boostAmount, amountFromBonus: boostAmount };
};

const fetchConsolationDetails = (boost, affectedAccountDict) => {
    logger('Calculating consolation amount and recipeints');
    const { consolationAwards } = boost.rewardParameters.consolationPrize;

    const accountUserMap = affectedAccountDict[boost.boostId];
    const accountIds = Object.keys(accountUserMap);
    const recipientAccounts = accountIds.filter((accountId) => accountUserMap[accountId].status !== 'REDEEMED');
    logger('Got possible recipients: ', recipientAccounts);

    const consolationDetails = {
        referenceAmounts: calculateConsolationAmount(boost)
    };
    
    if (consolationAwards.basis === 'ALL') {
        consolationDetails.recipientAccounts = recipientAccounts;
    }

    if (consolationAwards.basis === 'ABSOLUTE') {
        consolationDetails.recipientAccounts = recipientAccounts.slice(0, consolationAwards.recipients);
    }

    if (consolationAwards.basis === 'PROPORTION') {
        const numberOfRecipients = Math.round(recipientAccounts.length * consolationAwards.recipients);
        consolationDetails.recipientAccounts = recipientAccounts.slice(0, numberOfRecipients);
    }

    logger('Got consolation details: ', consolationDetails);
    return consolationDetails;
};

const generateConsolationInstructions = async (boost, affectedAccountDict) => {
    const consolationDetails = fetchConsolationDetails(boost, affectedAccountDict);

    const { recipientAccounts, referenceAmounts } = consolationDetails;

    const { boostAmount } = referenceAmounts;

    const recipients = recipientAccounts.map((recipientId) => ({ 
        recipientId, amount: boostAmount, recipientType: 'END_USER_ACCOUNT'
    }));

    return {
        floatId: boost.fromFloatId,
        clientId: boost.forClientId,
        fromId: boost.fromBonusPoolId,
        fromType: 'BONUS_POOL',
        currency: boost.boostCurrency,
        unit: boost.boostUnit,
        identifier: boost.boostId,
        relatedEntityType: 'BOOST_REDEMPTION',
        allocType: 'BOOST_REDEMPTION',
        allocState: 'SETTLED',
        transactionType: 'BOOST_REDEMPTION',
        settlementStatus: 'SETTLED',
        referenceAmounts,
        recipients
    };
};

/** Used also in expiry handler to set the boost amount once this is done, so exporting */
module.exports.calculateBoostAmount = (boost, pooledContributionMap) => {
    const rewardType = boost.rewardParameters ? boost.rewardParameters.rewardType : 'STANDARD';

    if (rewardType === 'POOLED') {
        const accountIds = pooledContributionMap[boost.boostId];
        const userCount = accountIds.length;
        return calculatePooledBoostAmount(boost, userCount);
    }

    if (rewardType === 'RANDOM') {
        const boostAmount = calculateRandomBoostAmount(boost);
        return { boostAmount, amountFromBonus: boostAmount };
    }

    return { boostAmount: boost.boostAmount, amountFromBonus: boost.boostAmount };
};

/**
 * Complicated thing in here is affectedAccountsDict. It stores, for each boost, the accounts whose statusses have been changed. Format:
 * The affectedAccountsDict has as its top level keys the boost IDs for the boosts that have been triggered.
 * The value of each entry is a map, referred to as accountUserMap, in which the keys are the accountIds that have been triggered,
 * and the value is the final dict, containing the userId of the owner of the account, and the _current_ (not the triggered) status
 * (to clarify the last -- if the user is in status PENDING, and has just fulfilled the conditions for REDEEMED, the status in the dict
 * will be PENDING) 
 */
module.exports.redeemOrRevokeBoosts = async ({ redemptionBoosts, revocationBoosts, affectedAccountsDict, pooledContributionMap, event }) => {
    const boostsToRedeem = redemptionBoosts || [];
    const boostsToRevoke = revocationBoosts || [];
    
    logger('Boosts to redeem: ', boostsToRedeem);
    const redeemInstructions = (await Promise.all(boostsToRedeem.map((boost) => generateFloatTransferInstructions(affectedAccountsDict, boost, false, pooledContributionMap, event)))).
            filter((instruction) => instruction !== null);

    logger('***** Transfer instructions: ', redeemInstructions);

    const revokeInstructions = (await Promise.all(boostsToRevoke.map((boost) => generateFloatTransferInstructions(affectedAccountsDict, boost, true)))).
            filter((instruction) => instruction !== null);

    logger('***** Revoke instructions: ', revokeInstructions);

    const transferInstructions = redeemInstructions.concat(revokeInstructions);
    const resultOfTransfers = await (transferInstructions.length === 0 ? {} : triggerFloatTransfers(transferInstructions));
    logger('Result of transfers: ', resultOfTransfers);

    const boostConsolations = boostsToRedeem.filter((boost) => boost.rewardParameters && boost.rewardParameters.consolationPrize);

    if (boostConsolations.length > 0) {
        const consolationInstructions = await Promise.all(boostConsolations.map((boost) => generateConsolationInstructions(boost, affectedAccountsDict)));
        logger('***** Consolation instructions: ', consolationInstructions);
        const resultOfConsolations = await triggerFloatTransfers(consolationInstructions);
        logger('Result of consolations: ', resultOfConsolations);
    }

    // then: construct & send redemption messages
    const messageInstructionsNested = boostsToRedeem.map((boost) => assembleMessageInstructions(boost, affectedAccountsDict[boost.boostId]));
    const messageInstructionsFlat = Reflect.apply([].concat, [], messageInstructionsNested);
    logger('Passing message instructions: ', messageInstructionsFlat);
    
    // then: assemble the event publishing
    let finalPromises = [];
    if (messageInstructionsFlat.length > 0) {
        const messageInvocation = generateMessageSendInvocation(messageInstructionsFlat);
        logger('Message invocation: ', messageInvocation);
        const messagePromise = lambda.invoke(messageInvocation).promise();
        logger('Obtained message promise');
        finalPromises.push(messagePromise);
    }
    
    if (transferInstructions.length > 0) {
        const mapBoostToEventPublish = (boost, isRevocation) => createPublishEventPromises({ 
            boost,
            affectedAccountsUserDict: affectedAccountsDict[boost.boostId],
            transferResults: resultOfTransfers[boost.boostId],
            transferInstructions: transferInstructions.find((instruction) => instruction.identifier === boost.boostId),
            event,
            isRevocation
        });
    
        finalPromises = finalPromises.concat(boostsToRedeem.map((boost) => mapBoostToEventPublish(boost, false)));
        finalPromises = finalPromises.concat(boostsToRevoke.map((boost) => mapBoostToEventPublish(boost, true)));    
    }

    logger('Final promises, of length: ', finalPromises.length);
    // then: fire all of them off, and we are done
    const resultOfFinalCalls = await Promise.all(finalPromises);
    logger('Result of final calls: ', resultOfFinalCalls);

    return resultOfTransfers;
};<|MERGE_RESOLUTION|>--- conflicted
+++ resolved
@@ -48,16 +48,10 @@
     }
 };
 
-<<<<<<< HEAD
 const calculateRandomBoostAmount = (boost, isConsolation = false) => {
-    const { distribution, realizedRewardModuloZeroTarget, minBoostAmountPerUser } = isConsolation
+    const { distribution, realizedRewardModuloZeroTarget, minRewardAmountPerUser } = isConsolation
         ? boost.rewardParameters.consolationPrize : boost.rewardParameters;
 
-=======
-const calculateRandomBoostAmount = (boost) => {
-    const { distribution, realizedRewardModuloZeroTarget, minRewardAmountPerUser } = boost.rewardParameters;
-    
->>>>>>> 8595585a
     const boostAmount = opsUtil.convertToUnit(boost.boostAmount, boost.boostUnit, DEFAULT_UNIT);
     const minBoostAmount = minRewardAmountPerUser 
         ? opsUtil.convertToUnit(minRewardAmountPerUser.amount, minRewardAmountPerUser.unit, DEFAULT_UNIT) : 0;
@@ -66,13 +60,6 @@
     logger('Random award, generated multiplier: ', multiplier);
 
     // eslint-disable-next-line no-mixed-operators
-<<<<<<< HEAD
-    let calculatedBoostAmount = multiplier * (boostAmount - minBoostAmount) + minBoostAmount;
-    if (realizedRewardModuloZeroTarget) {
-        while (calculatedBoostAmount % realizedRewardModuloZeroTarget > 0) {
-            calculatedBoostAmount += 1;
-        }
-=======
     let calculatedBoostAmount = Math.round(multiplier * (boostAmount - minBoostAmount) + minBoostAmount); // todo : use decimal light
     logger('Initial calculated boost amount: ', calculatedBoostAmount);
     
@@ -81,7 +68,6 @@
     if (calculatedBoostAmount % amountToSnapTo > 0) {
         const amountAboveSnap = calculatedBoostAmount % amountToSnapTo;
         calculatedBoostAmount += (amountToSnapTo - amountAboveSnap);
->>>>>>> 8595585a
     }
 
     // Try again if the calculatedBoostAmount is rounded to a value greater than the boost amount or less than min amount

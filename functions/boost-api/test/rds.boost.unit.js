--- conflicted
+++ resolved
@@ -436,114 +436,4 @@
         expect(multiTableStub).to.have.been.calledOnceWithExactly([boostQueryDef]);
     });
 
-<<<<<<< HEAD
-    it('Fetches account ids for pooled rewards', async () => {
-        const logType = 'BOOST_POOL_CONTRIBUTION';
-        const selectQuery = `select distinct(account_id) from boost_data.boost_log where log_type = $1 and boost_id = $2`;
-        queryStub.resolves([{ 'account_id': 'account-1' }, { 'account_id': 'account-2' }]);
-
-        const result = await rds.findAccountsForPooledReward(testBoostId, logType);
-        expect(result).to.deep.equal({ boostId: testBoostId, accountIds: ['account-1', 'account-2'] });
-
-        expect(queryStub).to.have.been.calledOnceWithExactly(selectQuery, [logType, testBoostId]);
-    });
-
-    it('Fetches user Ids for accounts', async () => {
-        const [firstUserId, secondUserId] = ['user-id-1', 'user-id-2'];
-        const [firstAccountId, secondAccountId] = ['account-id-1', 'account-id-2'];
-        const selectQuery = `select distinct(owner_user_id, account_id) from ${config.get('tables.accountLedger')} where ` +
-            `account_id in ($1, $2)`;
-        queryStub.resolves([
-            { 'owner_user_id': firstUserId, 'account_id': firstAccountId },
-            { 'owner_user_id': secondUserId, 'account_id': secondAccountId }
-        ]);
-
-        const result = await rds.findUserIdsForAccounts([firstAccountId, secondAccountId]);
-
-        expect(result).to.deep.equal([firstUserId, secondUserId]);
-        expect(queryStub).to.have.been.calledOnceWithExactly(selectQuery, [firstAccountId, secondAccountId]);
-    });
-
-    it('Fetches friendship user ids', async () => {
-        const testRelationshipIds = testHelper.createUUIDArray(2);
-        const [firstUserId, secondUserId, thirdUserId] = testHelper.createUUIDArray(3);
-        const selectQuery = `select initiated_user_id, accepted_user_id from ${config.get('tables.friendshipTable')} where ` +
-            `relationship_status = $1 and relationship_id in ($2, $3)`;
-        queryStub.resolves([
-            { 'initiated_user_id': firstUserId, 'accepted_user_id': secondUserId },
-            { 'initiated_user_id': thirdUserId, 'accepted_user_id': firstUserId }
-        ]);
-
-        const result = await rds.fetchUserIdsForRelationships(testRelationshipIds);
-
-        expect(result).to.deep.equal([
-            { initiatedUserId: firstUserId, acceptedUserId: secondUserId },
-            { initiatedUserId: thirdUserId, acceptedUserId: firstUserId }
-        ]);
-        expect(queryStub).to.have.been.calledOnceWithExactly(selectQuery, ['ACTIVE', ...testRelationshipIds]);
-    });
-
-    it('Fetches boost account join, single', async () => {
-        const expectedQuery = `select * from boost_data.boost_account_status where boost_id = $1 and account_id = $2`;
-        queryStub.resolves([{ 'boost_id': 'some-id', 'boost_status': 'UNLOCKED' }]);
-
-        const result = await rds.fetchCurrentBoostStatus('some-id', 'some-account');
-        expect(result).to.deep.equal({ boostId: 'some-id', boostStatus: 'UNLOCKED' });
-
-        expect(queryStub).to.have.been.calledOnceWithExactly(expectedQuery, ['some-id', 'some-account']);
-    });
-
-    it('Handles empty boost account join', async () => {
-        const expectedQuery = `select * from boost_data.boost_account_status where boost_id = $1 and account_id = $2`;
-        queryStub.resolves([]);
-
-        const result = await rds.fetchCurrentBoostStatus('some-id', 'some-account');
-        expect(result).to.be.null;
-
-        expect(queryStub).to.have.been.calledOnceWithExactly(expectedQuery, ['some-id', 'some-account']);
-    });
-
-    it('Fetches logs for boost, multiple', async () => {
-        const expectedQuery = `select * from boost_data.boost_log where boost_id = $1 and log_type = $2`;
-        queryStub.resolves([{ 'boost_id': 'some-id', 'account_id': 'some-account', 'log_type': 'some-type' }]);
-
-        const result = await rds.findLogsForBoost('some-id', 'some-type');
-        expect(result).to.deep.equal([{ boostId: 'some-id', accountId: 'some-account', logType: 'some-type' }]);
-
-        expect(queryStub).to.have.been.calledOnceWithExactly(expectedQuery, ['some-id', 'some-type']);
-    });
-
-    it('Fetches last boost log of specified type, single', async () => {
-        const expectedQuery = `select * from boost_data.boost_log where boost_id = $1 and account_id = $2 ` +
-            `log_type = $3 order by creation_time desc limit 1`;
-        queryStub.resolves([{ 'boost_id': 'some-id', 'account_id': 'some-account', 'log_type': 'some-type' }]);
-
-        const result = await rds.findLastLogForBoost('some-id', 'some-account', 'some-type');
-        expect(result).to.deep.equal({ boostId: 'some-id', accountId: 'some-account', logType: 'some-type' });
-
-        expect(queryStub).to.have.been.calledOnceWithExactly(expectedQuery, ['some-id', 'some-account', 'some-type']);
-    });
-
-    it('Fetches active machine-determined boosts', async () => {
-        const expectedQuery = 'select * from boost_data.boost where ml_parameters != null ' +
-            'and active = true and end_time < current_timestamp';
-        queryStub.resolves([{ 'boost_id': 'some-id', 'ml_parameters': { some: 'params' }}]);
-
-        const result = await rds.fetchActiveMlBoosts();
-        expect(result).to.deep.equal([{ boostId: 'some-id', mlParameters: { some: 'params' }}]);
-        expect(queryStub).to.have.been.calledOnceWithExactly(expectedQuery, []);
-    });
-
-    it('Fetches specific ML boost', async () => {
-        const expectedQuery = 'select * from boost_data.boost where boost_id = $1 and ml_parameters != null ' +
-            'and active = true and end_time < current_timestamp';
-        queryStub.resolves([{ 'boost_id': 'some-id', 'ml_parameters': { onlyOfferOnce: true }}]);
-
-        const result = await rds.fetchActiveMlBoosts(testBoostId);
-        expect(result).to.deep.equal([{ boostId: 'some-id', mlParameters: { onlyOfferOnce: true }}]);
-        expect(queryStub).to.have.been.calledOnceWithExactly(expectedQuery, [testBoostId]);
-    });
-
-=======
->>>>>>> 60139385
 });
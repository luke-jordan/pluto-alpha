'use strict';

// const logger = require('debug')('jupiter:boosts:test');
const uuid = require('uuid/v4');

const testHelper = require('./boost.test.helper');

const sinon = require('sinon');
const chai = require('chai');
const expect = chai.expect;
chai.use(require('sinon-chai'));

const fetchBoostStub = sinon.stub();
const findAccountsStub = sinon.stub();
const findBoostLogsStub = sinon.stub();
const updateBoostAccountStub = sinon.stub();
const updateBoostRedeemedStub = sinon.stub();
const insertBoostLogStub = sinon.stub();
const expireBoostsStub = sinon.stub();
const flipBoostStatusStub = sinon.stub();
const findUsersForAccountsStub = sinon.stub();

const findPooledAccountsStub = sinon.stub();
const updateBoostAmountStub = sinon.stub();

const redemptionHandlerStub = sinon.stub();
const calculateAmountStub = sinon.stub();

const isTournamentFinishedStub = sinon.stub();
const endTournamentStub = sinon.stub();

const publishMultiUserStub = sinon.stub();
const lamdbaInvokeStub = sinon.stub();

class MockLambdaClient {
    constructor () {
        this.invoke = lamdbaInvokeStub;
    }
}

const proxyquire = require('proxyquire').noCallThru();

const handler = proxyquire('../boost-expiry-handler', {
    './persistence/rds.boost': {
        'fetchBoost': fetchBoostStub,
        'findAccountsForBoost': findAccountsStub,
        'findLogsForBoost': findBoostLogsStub, 
        'updateBoostAccountStatus': updateBoostAccountStub,
        'updateBoostAmountRedeemed': updateBoostRedeemedStub,
        'insertBoostAccountLogs': insertBoostLogStub,
        'updateBoostAmount': updateBoostAmountStub,
        'findAccountsForPooledReward': findPooledAccountsStub,
        'endFinishedTournaments': endTournamentStub,
        'isTournamentFinished': isTournamentFinishedStub,
        'expireBoostsPastEndTime': expireBoostsStub,
        'flipBoostStatusPastExpiry': flipBoostStatusStub,
        'findUserIdsForAccounts': findUsersForAccountsStub
    },
    './boost-redemption-handler': {
        'redeemOrRevokeBoosts': redemptionHandlerStub,
        'calculateBoostAmount': calculateAmountStub
    },
    'publish-common': {
        'publishMultiUserEvent': publishMultiUserStub
    },
    'aws-sdk': {
        'Lambda': MockLambdaClient  
    },
    '@noCallThru': true
});

const ACTIVE_BOOST_STATUS = ['CREATED', 'OFFERED', 'UNLOCKED', 'PENDING'];

const testBoostId = uuid();

describe('*** UNIT TEST BOOST EXPIRY HANDLING', () => {

    beforeEach(() => (testHelper.resetStubs(
        fetchBoostStub, findAccountsStub, findBoostLogsStub, updateBoostAccountStub, redemptionHandlerStub, publishMultiUserStub,
        lamdbaInvokeStub, isTournamentFinishedStub, endTournamentStub, flipBoostStatusStub, findUsersForAccountsStub
    )));

    const formAccountResponse = (accountUserMap) => [{ boostId: testBoostId, accountUserMap }];
    const mockTournamentBoost = (boostCategory, statusConditions) => ({
        boostId: testBoostId,
        boostType: 'GAME',
        boostCategory,
        boostCurrency: 'USD',
        boostUnit: 'HUNDREDTH_CENT',
        boostAmount: 50000,
        fromFloatId: 'test-float',
        fromBonusPoolId: 'test-bonus-pool',
        statusConditions
    });

    const mockAccountUserMap = (indices, status) => indices.reduce((obj, index) => ({
        ...obj, [`account-id-${index}`]: { userId: `some-user-id${index}`, status }
    }), {});

    it('Happy path, awards boost to top two scorers, number taps', async () => {
        const mockBoost = mockTournamentBoost('TAP_SCREEN', {
            UNLOCKED: ['save_event_greater_than #{100::WHOLE_CURRENCY::ZAR}'],
            PENDING: ['number_taps_greater_than #{0::10000}'],
            REDEEMED: ['number_taps_in_first_N #{2::10000}']
        });

        fetchBoostStub.resolves(mockBoost);

        const mockUserResponseList = [
            { accountId: 'account-id-1', logContext: { numberTaps: 20, timeTakenMillis: 10000 } },
            { accountId: 'account-id-2', logContext: { numberTaps: 10, timeTakenMillis: 10000 } },
            { accountId: 'account-id-3', logContext: { numberTaps: 40, timeTakenMillis: 10000 } }
        ];
        findBoostLogsStub.resolves(mockUserResponseList);
        
        // todo : clean up, bit of a mess (should only need one call then pass the map around)
        findAccountsStub.onFirstCall().resolves(formAccountResponse({ // winners
            'account-id-3': { userId: 'some-user-id', status: 'PENDING' },
            'account-id-1': { userId: 'some-user-id2', status: 'PENDING' }
        }));
        findAccountsStub.onSecondCall().resolves(formAccountResponse({ // all players
            'account-id-2': { userId: 'some-user-id3', status: 'PENDING' },
            'account-id-3': { userId: 'some-user-id', status: 'PENDING' },
            'account-id-1': { userId: 'some-user-id2', status: 'PENDING' },
            'account-id-4': { userId: 'some-user-id4', status: 'PENDING' }
        }));
        findAccountsStub.onThirdCall().resolves(formAccountResponse({ // losers
            'account-id-2': { userId: 'some-user-id3', status: 'PENDING' },
            'account-id-4': { userId: 'some-user-id4', status: 'PENDING' }
        }));

        const resultOfExpiry = await handler.handleExpiredBoost(testBoostId);
        expect(resultOfExpiry).to.exist;
        expect(resultOfExpiry).to.have.property('statusCode', 200);

        expect(fetchBoostStub).to.have.been.calledOnceWithExactly(testBoostId);
        expect(findBoostLogsStub).to.have.been.calledOnceWithExactly(testBoostId, 'GAME_RESPONSE');
        
        const expectedFindAccountParams = (accountIds) => ({ boostIds: [testBoostId], accountIds, status: ACTIVE_BOOST_STATUS });
        expect(findAccountsStub).to.have.been.calledThrice;
        expect(findAccountsStub).to.have.been.calledWith(expectedFindAccountParams(['account-id-1', 'account-id-3']));
        expect(findAccountsStub).to.have.been.calledWith({ boostIds: [testBoostId], status: ACTIVE_BOOST_STATUS });
        expect(findAccountsStub).to.have.been.calledWith(expectedFindAccountParams(['account-id-2', 'account-id-4']));

        const expectedRedemptionMap = {
            [testBoostId]: {
                'account-id-3': { userId: 'some-user-id', status: 'PENDING' },
                'account-id-1': { userId: 'some-user-id2', status: 'PENDING' }
            }
        };

        const redemptionEvent = { eventType: 'BOOST_TOURNAMENT_WON', boostId: testBoostId };
        const redemptionCall = { redemptionBoosts: [mockBoost], affectedAccountsDict: expectedRedemptionMap, event: redemptionEvent };
        expect(redemptionHandlerStub).to.have.been.calledOnceWithExactly(redemptionCall);

        const expectedRedemptionUpdate = {
            boostId: testBoostId,
            accountIds: ['account-id-1', 'account-id-3'],
            newStatus: 'REDEEMED',
            logType: 'STATUS_CHANGE'
        };

        const expectedExpiredUpdate = {
            boostId: testBoostId,
            accountIds: ['account-id-2', 'account-id-4'],
            newStatus: 'EXPIRED',
            logType: 'STATUS_CHANGE'
        };

        const expectedLogObject = (accountId, ranking, numberTaps) => ({ 
            boostId: testBoostId,
            accountId,
            logType: 'GAME_OUTCOME',
            logContext: { ranking, numberTaps, accountScore: numberTaps, scoreType: 'NUMBER', topScore: 40 }
        });

        const expectedLogs = [expectedLogObject('account-id-1', 2, 20), expectedLogObject('account-id-2', 3, 10), expectedLogObject('account-id-3', 1, 40)];

        expect(updateBoostAccountStub).to.have.been.calledTwice;
        expect(updateBoostAccountStub).to.have.been.calledWithExactly([expectedRedemptionUpdate]);
        expect(updateBoostAccountStub).to.have.been.calledWithExactly([expectedExpiredUpdate]);

        expect(insertBoostLogStub).to.have.been.calledWithExactly(expectedLogs);

        expect(publishMultiUserStub).to.have.been.calledTwice;
        const publishOptions = { context: { boostId: testBoostId }};
        expect(publishMultiUserStub).to.have.been.calledWithExactly(['some-user-id', 'some-user-id2'], 'BOOST_TOURNAMENT_WON', publishOptions);
        expect(publishMultiUserStub).to.have.been.calledWithExactly(['some-user-id3', 'some-user-id4'], 'BOOST_EXPIRED', publishOptions);
    });

    it('Also works for percent destroyed tournament', async () => {
        const mockBoost = mockTournamentBoost('DESTROY_IMAGE', {
                UNLOCKED: ['save_event_greater_than #{100::WHOLE_CURRENCY::ZAR}'],
                PENDING: ['percent_destroyed_above #{0::10000}'],
                REDEEMED: ['percent_destroyed_in_first_N #{2::10000}']
        });

        fetchBoostStub.resolves(mockBoost);

        const mockUserResponseList = [
            { accountId: 'account-id-1', logContext: { percentDestroyed: 20, timeTakenMillis: 10000 } },
            { accountId: 'account-id-2', logContext: { percentDestroyed: 40, timeTakenMillis: 10000 } },
            { accountId: 'account-id-3', logContext: { percentDestroyed: 10, timeTakenMillis: 10000 } }
        ];
        findBoostLogsStub.resolves(mockUserResponseList);

        findAccountsStub.onFirstCall().resolves(formAccountResponse(mockAccountUserMap([1, 2], 'PENDING'))); // for winners
        findAccountsStub.onSecondCall().resolves(formAccountResponse(mockAccountUserMap([1, 2, 3, 4], 'PENDING'))); // all
        findAccountsStub.onThirdCall().resolves(formAccountResponse(mockAccountUserMap([3, 4], 'PENDING')));

        const resultOfExpiry = await handler.handleExpiredBoost(testBoostId);
        expect(resultOfExpiry).to.exist;
        expect(resultOfExpiry).to.have.property('statusCode', 200);

        // just testing the most important things, rest covered above
        expect(fetchBoostStub).to.have.been.calledOnceWithExactly(testBoostId);
        expect(findBoostLogsStub).to.have.been.calledOnceWithExactly(testBoostId, 'GAME_RESPONSE');
        
        const expectedRedemptionMap = {
            [testBoostId]: {
                'account-id-1': { userId: 'some-user-id1', status: 'PENDING' },
                'account-id-2': { userId: 'some-user-id2', status: 'PENDING' }
            }
        };

        const redemptionEvent = { eventType: 'BOOST_TOURNAMENT_WON', boostId: testBoostId };
        const redemptionCall = { redemptionBoosts: [mockBoost], affectedAccountsDict: expectedRedemptionMap, event: redemptionEvent };
        expect(redemptionHandlerStub).to.have.been.calledOnceWithExactly(redemptionCall);

        const expectedRedemptionUpdate = {
            boostId: testBoostId,
            accountIds: ['account-id-1', 'account-id-2'],
            newStatus: 'REDEEMED',
            logType: 'STATUS_CHANGE'
        };

        const expectedExpiredUpdate = {
            boostId: testBoostId,
            accountIds: ['account-id-3', 'account-id-4'],
            newStatus: 'EXPIRED',
            logType: 'STATUS_CHANGE'
        };

        const expectedLogObject = (accountId, ranking, percentDestroyed) => ({ 
            boostId: testBoostId,
            accountId,
            logType: 'GAME_OUTCOME',
            logContext: { ranking, percentDestroyed, accountScore: percentDestroyed, scoreType: 'PERCENT', topScore: 40 }
        });

        const expectedLogs = [
            expectedLogObject('account-id-1', 2, 20), 
            expectedLogObject('account-id-2', 1, 40), 
            expectedLogObject('account-id-3', 3, 10)
        ];

        expect(updateBoostAccountStub).to.have.been.calledTwice;
        expect(updateBoostAccountStub).to.have.been.calledWithExactly([expectedRedemptionUpdate]);
        expect(updateBoostAccountStub).to.have.been.calledWithExactly([expectedExpiredUpdate]);

        expect(insertBoostLogStub).to.have.been.calledWithExactly(expectedLogs);

        // if we reach here then remainder is covered above
        expect(publishMultiUserStub).to.have.been.calledTwice;        
    });

    // note : will also have to do this for random boosts
    it('Sets boost amount to prize, if a pooled reward', async () => {

        const mockBoost = mockTournamentBoost('DESTROY_IMAGE', {
                UNLOCKED: ['save_event_greater_than #{100::WHOLE_CURRENCY::ZAR}'],
                PENDING: ['percent_destroyed_above #{0::10000}'],
                REDEEMED: ['percent_destroyed_in_first_N #{2::10000}']
        });

        const mockPoolContrib = 500000; // 50 bucks in bc
        const mockPercentAward = 0.05;

        mockBoost.rewardParameters = {
            rewardType: 'POOLED',
            poolContributionPerUser: { amount: mockPoolContrib, unit: 'HUNDREDTH_CENT', currency: 'USD' },
            percentPoolAsReward: mockPercentAward,
            clientFloatContribution: { type: 'NONE' }
        };

        fetchBoostStub.resolves(mockBoost);

        const mockUserResponseList = [
            { accountId: 'account-id-1', logContext: { percentDestroyed: 20, timeTakenMillis: 10000 } },
            { accountId: 'account-id-2', logContext: { percentDestroyed: 40, timeTakenMillis: 10000 } },
            { accountId: 'account-id-3', logContext: { percentDestroyed: 10, timeTakenMillis: 10000 } }
        ];
        findBoostLogsStub.resolves(mockUserResponseList);

        findAccountsStub.onFirstCall().resolves(formAccountResponse(mockAccountUserMap([1, 2], 'PENDING'))); // for winners
        findAccountsStub.onSecondCall().resolves(formAccountResponse(mockAccountUserMap([1, 2, 3, 4], 'PENDING'))); // all
        findAccountsStub.onThirdCall().resolves(formAccountResponse(mockAccountUserMap([3, 4], 'PENDING')));

        const mockPoolContribMap = { boostId: testBoostId, accountIds: ['account-id-1', 'account-id-2', 'account-id-3']};
        findPooledAccountsStub.resolves(mockPoolContribMap);

        const expectedRewardAmount = 3 * mockPoolContrib * mockPercentAward;
        calculateAmountStub.returns({ boostAmount: expectedRewardAmount });

        const resultOfExpiry = await handler.handleExpiredBoost(testBoostId);
        expect(resultOfExpiry).to.deep.equal({ statusCode: 200, boostsRedeemed: 2 });

        // just testing the most important things, rest covered above
        expect(fetchBoostStub).to.have.been.calledOnceWithExactly(testBoostId);
        expect(findBoostLogsStub).to.have.been.calledOnceWithExactly(testBoostId, 'GAME_RESPONSE');
        
        const expectedRedemptionMap = {
            [testBoostId]: {
                'account-id-1': { userId: 'some-user-id1', status: 'PENDING' },
                'account-id-2': { userId: 'some-user-id2', status: 'PENDING' }
            }
        };

        const redemptionEvent = { eventType: 'BOOST_TOURNAMENT_WON', boostId: testBoostId };
        const redemptionCall = { 
            redemptionBoosts: [mockBoost], 
            affectedAccountsDict: expectedRedemptionMap, 
            event: redemptionEvent,
            pooledContributionMap: { [testBoostId]: mockPoolContribMap.accountIds}
        };
        expect(redemptionHandlerStub).to.have.been.calledOnceWithExactly(redemptionCall);

        // everything else is handled above
        expect(updateBoostAmountStub).to.have.been.calledOnceWithExactly(testBoostId, expectedRewardAmount);
    });

    it('Handles case if no one played', async () => {
        const mockBoost = {
            boostId: testBoostId,
            boostType: 'GAME',
            boostCategory: 'TAP_THE_SCREEN',
            boostCurrency: 'USD',
            boostUnit: 'HUNDREDTH_CENT',
            boostAmount: 50000,
            statusConditions: {
                'OFFERED': ['something'],
                'REDEEMED': ['number_taps_in_first_N #{2::10000}']   
            }
        };

        fetchBoostStub.resolves(mockBoost);
        findBoostLogsStub.resolves([]);

        findAccountsStub.resolves([{
            boostId: testBoostId,
            accountUserMap: {
                'account-id-1': { userId: 'some-user-id', status: 'OFFERED' },
                'account-id-2': { userId: 'some-user-id2', status: 'OFFERED' }
            }
        }]);


        const resultOfExpiry = await handler.handleExpiredBoost(testBoostId);
        expect(resultOfExpiry).to.exist;
        
        expect(fetchBoostStub).to.have.been.calledOnceWithExactly(testBoostId);

        const expectedFindParams = { boostIds: [testBoostId], status: ACTIVE_BOOST_STATUS, accountIds: null };
        expect(findAccountsStub).to.have.been.calledOnceWithExactly(expectedFindParams);

        const expectedExpireInstruct = { boostId: testBoostId, accountIds: ['account-id-1', 'account-id-2'], newStatus: 'EXPIRED', logType: 'STATUS_CHANGE' };
        expect(updateBoostAccountStub).to.have.been.calledOnceWithExactly([expectedExpireInstruct]);

        expect(publishMultiUserStub).to.have.been.calledOnceWithExactly(['some-user-id', 'some-user-id2'], 'BOOST_EXPIRED', { context: { boostId: testBoostId }});
    });

<<<<<<< HEAD
    it('Handles random reward user selection', async () => {
        const mockBoost = mockTournamentBoost('TAP_SCREEN', {
            UNLOCKED: ['save_event_greater_than #{100::WHOLE_CURRENCY::ZAR}'],
            PENDING: ['number_taps_greater_than #{0::10000}'],
            REDEEMED: ['randomly_chosen_first_N #{3}']
        });

        fetchBoostStub.resolves(mockBoost);
        expireBoostsStub.resolves(['boost-id-1']);
        flipBoostStatusStub.resolves([{ boostId: 'boost-id-2', accountId: 'account-id-7' }]);
        findUsersForAccountsStub.resolves('user-id-7');

        // Lazy loading because stubbing in this way seems to stub across test files. Avoiding interference with other Math.random consumers.
        // May need another sinon.restore() at the end of this test suite.
        sinon.restore();
        const mathRandomStub = sinon.stub(Math, 'random');

        const accountsForBoost = { // all
            'account-id-1': { userId: 'user-id-1', status: 'PENDING' },
            'account-id-2': { userId: 'user-id-2', status: 'PENDING' },
            'account-id-3': { userId: 'user-id-3', status: 'PENDING' },
            'account-id-4': { userId: 'user-id-4', status: 'PENDING' },
            'account-id-5': { userId: 'user-id-5', status: 'PENDING' },
            'account-id-6': { userId: 'user-id-6', status: 'PENDING' }
        };

        const accountIds = Object.keys(accountsForBoost);

        const randomFloor = 0.01;
        [...Array(accountIds.length).keys()].map((index) => mathRandomStub.onCall(index).returns((index + randomFloor) / 10));
        
        findAccountsStub.onFirstCall().resolves(formAccountResponse(accountsForBoost));

        findAccountsStub.onSecondCall().resolves(formAccountResponse({ // winners
            'account-id-5': { userId: 'user-id-5', status: 'PENDING' },
            'account-id-1': { userId: 'user-id-1', status: 'PENDING' },
            'account-id-3': { userId: 'user-id-3', status: 'PENDING' }
        }));

        const resultOfSelection = await handler.checkForBoostsToExpire({ boostId: testBoostId });
        
        expect(resultOfSelection).to.deep.equal({ result: 'SUCCESS' });
        expect(fetchBoostStub).to.have.been.calledOnceWithExactly('boost-id-1');

        const winningAccounts = ['account-id-4', 'account-id-5', 'account-id-6'];
        expect(findAccountsStub).to.have.been.calledWithExactly({ boostIds: [testBoostId], status: ['PENDING'] });
        expect(findAccountsStub).to.have.been.calledWithExactly({ boostIds: [testBoostId], status: ACTIVE_BOOST_STATUS, accountIds: winningAccounts });

        const expectedRedemptionUpdate = {
            boostId: testBoostId,
            accountIds: winningAccounts,
            newStatus: 'REDEEMED',
            logType: 'STATUS_CHANGE'
        };

        expect(updateBoostAccountStub).to.have.been.calledOnceWithExactly([expectedRedemptionUpdate]);
        expect(flipBoostStatusStub).to.have.been.calledOnceWithExactly();
        expect(findUsersForAccountsStub).to.have.have.been.calledOnceWithExactly(['account-id-7'], true);
    });

=======
>>>>>>> 8595585a
});<|MERGE_RESOLUTION|>--- conflicted
+++ resolved
@@ -369,67 +369,4 @@
         expect(publishMultiUserStub).to.have.been.calledOnceWithExactly(['some-user-id', 'some-user-id2'], 'BOOST_EXPIRED', { context: { boostId: testBoostId }});
     });
 
-<<<<<<< HEAD
-    it('Handles random reward user selection', async () => {
-        const mockBoost = mockTournamentBoost('TAP_SCREEN', {
-            UNLOCKED: ['save_event_greater_than #{100::WHOLE_CURRENCY::ZAR}'],
-            PENDING: ['number_taps_greater_than #{0::10000}'],
-            REDEEMED: ['randomly_chosen_first_N #{3}']
-        });
-
-        fetchBoostStub.resolves(mockBoost);
-        expireBoostsStub.resolves(['boost-id-1']);
-        flipBoostStatusStub.resolves([{ boostId: 'boost-id-2', accountId: 'account-id-7' }]);
-        findUsersForAccountsStub.resolves('user-id-7');
-
-        // Lazy loading because stubbing in this way seems to stub across test files. Avoiding interference with other Math.random consumers.
-        // May need another sinon.restore() at the end of this test suite.
-        sinon.restore();
-        const mathRandomStub = sinon.stub(Math, 'random');
-
-        const accountsForBoost = { // all
-            'account-id-1': { userId: 'user-id-1', status: 'PENDING' },
-            'account-id-2': { userId: 'user-id-2', status: 'PENDING' },
-            'account-id-3': { userId: 'user-id-3', status: 'PENDING' },
-            'account-id-4': { userId: 'user-id-4', status: 'PENDING' },
-            'account-id-5': { userId: 'user-id-5', status: 'PENDING' },
-            'account-id-6': { userId: 'user-id-6', status: 'PENDING' }
-        };
-
-        const accountIds = Object.keys(accountsForBoost);
-
-        const randomFloor = 0.01;
-        [...Array(accountIds.length).keys()].map((index) => mathRandomStub.onCall(index).returns((index + randomFloor) / 10));
-        
-        findAccountsStub.onFirstCall().resolves(formAccountResponse(accountsForBoost));
-
-        findAccountsStub.onSecondCall().resolves(formAccountResponse({ // winners
-            'account-id-5': { userId: 'user-id-5', status: 'PENDING' },
-            'account-id-1': { userId: 'user-id-1', status: 'PENDING' },
-            'account-id-3': { userId: 'user-id-3', status: 'PENDING' }
-        }));
-
-        const resultOfSelection = await handler.checkForBoostsToExpire({ boostId: testBoostId });
-        
-        expect(resultOfSelection).to.deep.equal({ result: 'SUCCESS' });
-        expect(fetchBoostStub).to.have.been.calledOnceWithExactly('boost-id-1');
-
-        const winningAccounts = ['account-id-4', 'account-id-5', 'account-id-6'];
-        expect(findAccountsStub).to.have.been.calledWithExactly({ boostIds: [testBoostId], status: ['PENDING'] });
-        expect(findAccountsStub).to.have.been.calledWithExactly({ boostIds: [testBoostId], status: ACTIVE_BOOST_STATUS, accountIds: winningAccounts });
-
-        const expectedRedemptionUpdate = {
-            boostId: testBoostId,
-            accountIds: winningAccounts,
-            newStatus: 'REDEEMED',
-            logType: 'STATUS_CHANGE'
-        };
-
-        expect(updateBoostAccountStub).to.have.been.calledOnceWithExactly([expectedRedemptionUpdate]);
-        expect(flipBoostStatusStub).to.have.been.calledOnceWithExactly();
-        expect(findUsersForAccountsStub).to.have.have.been.calledOnceWithExactly(['account-id-7'], true);
-    });
-
-=======
->>>>>>> 8595585a
 });
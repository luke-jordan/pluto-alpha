--- conflicted
+++ resolved
@@ -161,11 +161,7 @@
                 PENDING: ['number_taps_greater_than #{0::10000}'],
                 REDEEMED: ['number_taps_in_first_N #{2::10000}']
             },
-<<<<<<< HEAD
-            flags: []
-=======
             flags: ['FRIEND_TOURNAMENT']
->>>>>>> 8595585a
         };
 
         fetchBoostStub.resolves(boostAsRelevant);

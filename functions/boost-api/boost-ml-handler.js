'use strict';

const logger = require('debug')('jupiter:boosts:ml');
const moment = require('moment');
const config = require('config');

const tiny = require('tiny-json-http');
const util = require('ops-util-common');
const boostUtil = require('./boost.util');

const persistence = require('./persistence/rds.boost');

const AWS = require('aws-sdk');
const lambda = new AWS.Lambda({ region: config.get('aws.region') });

const invokeLambda = async (payload, functionKey, sync = false) => {
    const invocation = boostUtil.lambdaParameters(payload, functionKey, sync);
    const resultOfInvocation = await lambda.invoke(invocation).promise();
    logger(`Raw result of ${functionKey} invocation: `, resultOfInvocation);
};

const assembleListOfMsgInstructions = ({ userIds, instructionIds, parameters }) => userIds.
    map((destinationUserId) => instructionIds.
    map((instructionId) => ({ instructionId, destinationUserId, parameters }))).
    reduce((assembledInstructions, instruction) => [...assembledInstructions, ...instruction]);

const triggerMsgInstructions = async (boostsAndRecipients) => {
    logger('Assembling instructions from:', boostsAndRecipients);
    const instructions = boostsAndRecipients.map((boostDetails) => assembleListOfMsgInstructions(boostDetails))[0];
    logger('Assembled instructions:', instructions);
    return invokeLambda({ instructions }, 'messageSend');
};

const sendRequestToRefreshAudience = async (audienceId) => {
    logger('Refreshing audience:', audienceId);
    const audiencePayload = { operation: 'refresh', params: { audienceId } };
    return invokeLambda(audiencePayload, 'audienceHandle', true);
};

const obtainUsersForOffering = async (boost, userIds) => {
    const data = {
        'candidate_users': userIds,
        'boost_parameters': {
            'boost_type_category': `${boost.boostType}::${boost.boostCategory}`,
            'boost_amount_whole_currency': util.convertToUnit(boost.boostAmount, boost.boostUnit, 'WHOLE_CURRENCY')
        }
    };
    // need authentication too
    const options = { url: config.get('mlSelection.endpoint'), data };
    const result = await tiny.post(options);
    logger('Result of ml boost user selection:', result);
    const userIdsToOffer = result.filter((decision) => decision['should_offer']).map((decision) => decision['user_id']);
    logger('Extracted IDs to offer: ', userIdsToOffer);
    return userIdsToOffer;
};

const hasValidMinInterval = (lastOfferedTime, minInterval) => {
    const currentInterval = moment().diff(moment(lastOfferedTime), minInterval.unit);
    logger(`Interval between last boost and now is: ${currentInterval} ${minInterval.unit}`);
    if (!lastOfferedTime || currentInterval >= minInterval.value) {
        return true;
    }

    return false;
};

const filterAccountIds = async (boost, accountIds) => {
    if (boost.mlParameters.onlyOfferOnce) {
        const boostAccountStatuses = await persistence.fetchBoostAccountStatuses(boost.boostId, accountIds);
        logger('Got boost account statuses:', boostAccountStatuses);
        const createdBoostStatuses = boostAccountStatuses.filter((accountStatus) => accountStatus.boostStatus === 'CREATED');
        return createdBoostStatuses.map((boostStatus) => boostStatus.accountId);
    }

    const { minIntervalBetweenRuns } = boost.mlParameters;

    const boostLogPromises = accountIds.map((accountId) => persistence.findLastLogForBoost(boost.boostId, accountId, 'ML_BOOST_OFFERED'));
    const boostLogs = await Promise.all(boostLogPromises);
    logger('Got boost logs:', boostLogs);
    const boostLogsWithValidIntervals = boostLogs.filter((boostLog) => hasValidMinInterval(boostLog.creationTime, minIntervalBetweenRuns));
    return boostLogsWithValidIntervals.map((boostLog) => boostLog.accountId);
};

const selectUsersForBoostOffering = async (boost) => {
    await sendRequestToRefreshAudience(boost.audienceId);

    const { boostId, audienceId, messageInstructionIds } = boost;

    const audienceAccountIds = await persistence.extractAccountIds(audienceId);
    logger('Got audience account ids:', audienceAccountIds);
    const filteredAccountIds = await filterAccountIds(boost, audienceAccountIds);
    logger('Got filtered account ids:', filteredAccountIds);

    if (filteredAccountIds.length === 0) {
        return { message: `No valid accounts found for ML boost: ${boostId}` };
    }

    const accountUserIdMap = await persistence.findUserIdsForAccounts(filteredAccountIds, true);
    logger('Got user ids for accounts:', accountUserIdMap);
    
    const userIds = Object.keys(accountUserIdMap);
    const userIdsForOffering = await obtainUsersForOffering(boost, userIds);
    logger('Got user ids selected for boost offering:', userIdsForOffering);

    const accountIdsForOffering = userIdsForOffering.map((userId) => accountUserIdMap[userId]);
    const instructionIds = messageInstructionIds.instructions.map((instruction) => instruction.instructionId);

    return {
        boostId,
        accountIds: accountIdsForOffering,
        userIds: userIdsForOffering,
        instructionIds,
        parameters: boost
    };
};

const createUpdateInstruction = (boostId, accountIds) => ({ boostId, accountIds, newStatus: 'OFFERED', logType: 'ML_BOOST_OFFERED' });

/**
 * A scheduled job that pulls and processes active ML boosts.
 * @param {object} boostId Optional, restricts processing to this boost
 */
module.exports.processMlBoosts = async (event) => {
    try {
        // for the moment, just allow via scheduled or manual -- in time, will allow from button on admin panel
<<<<<<< HEAD
        if (util.isApiCall()) {
=======
        if (util.isApiCall(event)) {
>>>>>>> b3e3be10
            return { statusCode: 403 };
        }

        if (!config.get('mlSelection.enabled')) {
            return { result: 'NOT_ENABLED' };
        }

        const boostId = event.boostId || null;
        const mlBoosts = await (boostId ? [persistence.fetchBoost(boostId)] : persistence.fetchActiveMlBoosts());
        logger('Got machine-determined boosts:', mlBoosts);

        const resultOfSelection = await Promise.all(mlBoosts.map((boost) => selectUsersForBoostOffering(boost)));
        logger('Got boosts and recipients:', resultOfSelection);

        const boostsAndRecipients = resultOfSelection.filter((result) => result.boostId && result.accountIds);
        const statusUpdateInstructions = boostsAndRecipients.map((boost) => createUpdateInstruction(boost.boostId, boost.accountIds));
        logger('Created boost status update instructions:', statusUpdateInstructions);

        const resultOfUpdate = await persistence.updateBoostAccountStatus(statusUpdateInstructions);
        logger('Result of boost account status update:', resultOfUpdate);

        const resultOfMsgInstructions = await triggerMsgInstructions(boostsAndRecipients);
        logger('triggering message instructions resulted in:', resultOfMsgInstructions);

        return { result: 'SUCCESS' };
    } catch (err) {
        logger('FATAL_ERROR:', err);
        return { result: 'FAILURE' };
    }
};<|MERGE_RESOLUTION|>--- conflicted
+++ resolved
@@ -123,11 +123,7 @@
 module.exports.processMlBoosts = async (event) => {
     try {
         // for the moment, just allow via scheduled or manual -- in time, will allow from button on admin panel
-<<<<<<< HEAD
-        if (util.isApiCall()) {
-=======
         if (util.isApiCall(event)) {
->>>>>>> b3e3be10
             return { statusCode: 403 };
         }
 

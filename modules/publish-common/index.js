'use strict';

const crypto = require('crypto');

const logger = require('debug')('jupiter:logging-module:main');
const config = require('config');
const moment = require('moment');

const htmlToText = require('html-to-text');
const format = require('string-format');

const uuid = require('uuid/v4');
const stringify = require('json-stable-stringify');

const AWS = require('aws-sdk');
AWS.config.update({ region: config.get('aws.region') });

<<<<<<< HEAD
=======
const sns = new AWS.SNS();
>>>>>>> 1c8c2630
const sqs = new AWS.SQS();
const s3 = new AWS.S3();
const lambda = new AWS.Lambda();

// config's biggest weakness is its handling of modules, which blows. there is a complex way
// to set defaults but it requires a constructor pattern, so far as I can tell. hence, doing this. 
const getCryptoConfigOrDefault = (key, defaultValue) => (config.has(`publishing.hash.${key}`) 
    ? config.get(`publishing.hash.${key}`) : defaultValue);

const generateHashForEvent = (eventType) => {
    const hashingSecret = getCryptoConfigOrDefault('key', 'abcdefg');
    const generatedHash = crypto.createHmac(getCryptoConfigOrDefault('algo', 'sha256'), hashingSecret).
        update(`${hashingSecret}_${eventType}`).
        digest(getCryptoConfigOrDefault('digest', 'hex'));
    return generatedHash;
};

const wrapLambdaInvocation = (functionName, payload, sync = true) => ({
    FunctionName: functionName,
    InvocationType: sync ? 'RequestResponse' : 'Event',
    Payload: stringify(payload)
});

module.exports.publishUserEvent = async (userId, eventType, options = {}) => {
    try {
        if (!userId) {
            throw Error('Publish event called without a user ID');
        }

        if (!eventType) {
            throw Error('Publish event called with undefined event type');
        }

        const eventToPublish = {
            userId,
            eventType,
            timestamp: options.timestamp || moment().valueOf(),
            interface: options.interface,
            initiator: options.initiator,
            context: options.context,
            hash: generateHashForEvent(eventType)
        };

        const msgAttributes = {
            'eventType': {
                DataType: 'String',
                StringValue: eventType
            }
        };
    
        const messageForQueue = {
            Message: stringify(eventToPublish),
            MessageAttributes: msgAttributes,
            Subject: eventType,
            TopicArn: config.get('publishing.userEvents.topicArn')
        };

        logger(`Logging ${eventType} for user ID ${userId}`);
        const resultOfPublish = await sns.publish(messageForQueue).promise();

        if (typeof resultOfPublish === 'object' && Reflect.has(resultOfPublish, 'MessageId')) {
            logger(`Completed publishing ${userId}::${eventType}, result: `, resultOfPublish);
            return { result: 'SUCCESS' };
        }

        logger('PUBLISHING_ERROR: Published message: ', messageForQueue);
        return { result: 'FAILURE' };
    } catch (err) {
        logger('FATAL_ERROR: ', err);
        return { result: 'FAILURE' };
    }
};

module.exports.publishMultiUserEvent = async (userIds, eventType, options = {}) => {
    try {
        // note: SNS does not have a batch publish method, so we do this -- do not ever call this in user facing method
        const publishPromises = userIds.map((userId) => exports.publishUserEvent(userId, eventType, options));
        logger('Sending ', publishPromises.length, ' events to the user log topic, with type: ', eventType);
        const resultOfAll = await Promise.all(publishPromises);
        const successCount = resultOfAll.filter((returned) => returned.result === 'SUCCESS').length;
        logger(`Of promises, ${successCount} were successful`);
        return { successCount, failureCount: userIds.length - successCount };
    } catch (err) {
        // means was not caught in interior (i.e., above)
        logger('PUBLISHING_ERROR: Bulk error: ', err);
        return { result: 'FAILURE' };
    }
};

const assembleQueueParams = async (payload, queueName) => {
    logger('Looking for SQS queue name: ', queueName);
    const queueUrlResult = await sqs.getQueueUrl({ QueueName: queueName }).promise();
    const queueUrl = queueUrlResult.QueueUrl;

    const dataType = { DataType: 'String', StringValue: 'JSON' };

    return {
        MessageAttributes: { MessageBodyDataType: dataType },
        MessageBody: JSON.stringify(payload),
        QueueUrl: queueUrl
    };
};

module.exports.queueEvents = async (events) => {
    try {
        const queueParameters = await Promise.all(events.map((event) => assembleQueueParams(event.payload, event.queueName)));
        logger('Assembled queue parameters:', queueParameters);
        const sqsPromises = queueParameters.map((params) => sqs.sendMessage(params).promise());
        const sqsResult = await Promise.all(sqsPromises);
        logger('Queue result:', sqsResult);
        const successCount = sqsResult.filter((result) => typeof result === 'object' && result.MessageId).length;
        logger(`${successCount}/${events.length} events were queued successfully`);
        return { successCount, failureCount: events.length - successCount };
    } catch (err) {
        logger('FATAL_ERROR: ', err);
        return { result: 'FAILURE' };
    }
};

module.exports.sendSms = async ({ phoneNumber, message, sendSync }) => {
    try {    
        const invokeSync = sendSync || false;
        const smsInvocation = wrapLambdaInvocation(config.get('lambdas.sendOutboundMessages'), { phoneNumber, message }, invokeSync);
        const resultOfSms = await lambda.invoke(smsInvocation).promise();
        logger('Result of transfer: ', resultOfSms);

        if (!invokeSync && resultOfSms['StatusCode'] === 202) {
            return { result: 'SUCCESS' };
        }
    
        const smsResultPayload = JSON.parse(resultOfSms['Payload']);
        if (smsResultPayload['statusCode'] === 200) {
            const smsResultBody = JSON.parse(smsResultPayload.body);
            logger('Got sms result body:', smsResultBody);
            return { result: 'SUCCESS' };
        }

        return { result: 'FAILURE' };

    } catch (err) {
        logger('FATAL_ERROR:', err);
        return { result: 'FAILURE' };
    }
};

module.exports.obtainTemplate = async (templateName) => {
    const templateBucket = config.has('templates.bucket') ? config.get('templates.bucket') : 'staging.jupiter.templates';

    logger(`Getting template from bucket ${templateBucket} and key, ${templateName}`);
    const s3result = await s3.getObject({ Bucket: templateBucket, Key: templateName }).promise();
    const templateText = s3result.Body.toString('utf-8');
    
    return templateText;
};

module.exports.safeEmailSendPlain = async (emailMessage, sync = false) => {
    try {
        const emailInvocation = wrapLambdaInvocation(config.get('lambdas.sendOutboundMessages'), { emailMessages: [emailMessage] }, sync);
        const emailResult = await lambda.invoke(emailInvocation).promise();
        logger('Sent email: ', emailResult);
        return { result: 'SUCCESS' };
    } catch (err) {
        logger('FATAL_ERROR: ', err);
        return { result: 'FAILURE' };
    }
};

module.exports.sendSystemEmail = async ({ originAddress, subject, toList, bodyTemplateKey, templateVariables, sendSync }) => {
    let sourceEmail = 'noreply@jupitersave.com';
    
    if (originAddress) {
        sourceEmail = originAddress;
    } else if (config.has('publishing.eventsEmailAddress')) {
        sourceEmail = config.get('publishing.eventsEmailAddress');
    }

    const template = await exports.obtainTemplate(bodyTemplateKey);
    const html = format(template, templateVariables);
    const text = htmlToText.fromString(html, { wordwrap: false });

    // message id property allows lambda to return failed message ids
    // using array on "to" because Sendgrid is weird about near-identical emails, and admins can know each other
    const emailMessages = [{
        messageId: uuid(),
        to: toList,
        from: sourceEmail,
        subject,
        html,
        text
    }];

    logger('Asembled emails:', emailMessages);
    const invokeSync = sendSync || false;
    const emailInvocation = wrapLambdaInvocation(config.get('lambdas.sendOutboundMessages'), { emailMessages }, invokeSync);
    const resultOfEmail = await lambda.invoke(emailInvocation).promise();
    logger('Result of transfer: ', resultOfEmail);

    if (!invokeSync && resultOfEmail['StatusCode'] === 202) {
        return { result: 'SUCCESS' };
    }

    const dispatchPayload = JSON.parse(resultOfEmail['Payload']);    
    if (dispatchPayload['statusCode'] === 200) {
        const dispatchBody = JSON.parse(dispatchPayload.body);
        logger('Got email result body:', dispatchBody);
        
        return { result: 'SUCCESS' };
    }
    
    return { result: 'FAILURE' };
};

module.exports.sendToDlq = async (dlqName, event, err) => {
    try {
        logger('Looking for DLQ name: ', dlqName);
        const dlqUrlResult = await sqs.getQueueUrl({ QueueName: dlqName }).promise();
        const dlqUrl = dlqUrlResult.QueueUrl;

        const payload = { event, err };
        const params = {
            MessageAttributes: {
                MessageBodyDataType: {
                    DataType: 'String',
                    StringValue: 'JSON'
                }
            },
            MessageBody: JSON.stringify(payload),
            QueueUrl: dlqUrl
        };

        logger('Sending to SQS DLQ: ', params);
        const sqsResult = await sqs.sendMessage(params).promise();
        logger('Result of sqs transmission:', sqsResult);
    } catch (error) {
        logger('FATAL_ERROR: ', error);
    }
};<|MERGE_RESOLUTION|>--- conflicted
+++ resolved
@@ -15,10 +15,7 @@
 const AWS = require('aws-sdk');
 AWS.config.update({ region: config.get('aws.region') });
 
-<<<<<<< HEAD
-=======
 const sns = new AWS.SNS();
->>>>>>> 1c8c2630
 const sqs = new AWS.SQS();
 const s3 = new AWS.S3();
 const lambda = new AWS.Lambda();

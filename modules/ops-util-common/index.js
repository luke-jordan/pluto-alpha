--- conflicted
+++ resolved
@@ -108,9 +108,6 @@
 
 module.exports.isObjectEmpty = (object) => {
     return !object || typeof object !== 'object' || Object.keys(object).length === 0;
-<<<<<<< HEAD
-};
-=======
 };
 
 module.exports.extractUserDetails = (event) => {
@@ -166,5 +163,4 @@
 
     // todo : probably want to add in uuid validation on id
     return Reflect.has(userDetails, 'systemWideUserId');
-}
->>>>>>> 3141c8ea
+}